/* Copyright (C) 1995-1998 Eric Young (eay@cryptsoft.com)
 * All rights reserved.
 *
 * This package is an SSL implementation written
 * by Eric Young (eay@cryptsoft.com).
 * The implementation was written so as to conform with Netscapes SSL.
 *
 * This library is free for commercial and non-commercial use as long as
 * the following conditions are aheared to.  The following conditions
 * apply to all code found in this distribution, be it the RC4, RSA,
 * lhash, DES, etc., code; not just the SSL code.  The SSL documentation
 * included with this distribution is covered by the same copyright terms
 * except that the holder is Tim Hudson (tjh@cryptsoft.com).
 *
 * Copyright remains Eric Young's, and as such any Copyright notices in
 * the code are not to be removed.
 * If this package is used in a product, Eric Young should be given attribution
 * as the author of the parts of the library used.
 * This can be in the form of a textual message at program startup or
 * in documentation (online or textual) provided with the package.
 *
 * Redistribution and use in source and binary forms, with or without
 * modification, are permitted provided that the following conditions
 * are met:
 * 1. Redistributions of source code must retain the copyright
 *    notice, this list of conditions and the following disclaimer.
 * 2. Redistributions in binary form must reproduce the above copyright
 *    notice, this list of conditions and the following disclaimer in the
 *    documentation and/or other materials provided with the distribution.
 * 3. All advertising materials mentioning features or use of this software
 *    must display the following acknowledgement:
 *    "This product includes cryptographic software written by
 *     Eric Young (eay@cryptsoft.com)"
 *    The word 'cryptographic' can be left out if the rouines from the library
 *    being used are not cryptographic related :-).
 * 4. If you include any Windows specific code (or a derivative thereof) from
 *    the apps directory (application code) you must include an acknowledgement:
 *    "This product includes software written by Tim Hudson (tjh@cryptsoft.com)"
 *
 * THIS SOFTWARE IS PROVIDED BY ERIC YOUNG ``AS IS'' AND
 * ANY EXPRESS OR IMPLIED WARRANTIES, INCLUDING, BUT NOT LIMITED TO, THE
 * IMPLIED WARRANTIES OF MERCHANTABILITY AND FITNESS FOR A PARTICULAR PURPOSE
 * ARE DISCLAIMED.  IN NO EVENT SHALL THE AUTHOR OR CONTRIBUTORS BE LIABLE
 * FOR ANY DIRECT, INDIRECT, INCIDENTAL, SPECIAL, EXEMPLARY, OR CONSEQUENTIAL
 * DAMAGES (INCLUDING, BUT NOT LIMITED TO, PROCUREMENT OF SUBSTITUTE GOODS
 * OR SERVICES; LOSS OF USE, DATA, OR PROFITS; OR BUSINESS INTERRUPTION)
 * HOWEVER CAUSED AND ON ANY THEORY OF LIABILITY, WHETHER IN CONTRACT, STRICT
 * LIABILITY, OR TORT (INCLUDING NEGLIGENCE OR OTHERWISE) ARISING IN ANY WAY
 * OUT OF THE USE OF THIS SOFTWARE, EVEN IF ADVISED OF THE POSSIBILITY OF
 * SUCH DAMAGE.
 *
 * The licence and distribution terms for any publically available version or
 * derivative of this code cannot be changed.  i.e. this code cannot simply be
 * copied and put under another distribution licence
 * [including the GNU Public Licence.]
 */
/* ====================================================================
 * Copyright (c) 1998-2001 The OpenSSL Project.  All rights reserved.
 *
 * Redistribution and use in source and binary forms, with or without
 * modification, are permitted provided that the following conditions
 * are met:
 *
 * 1. Redistributions of source code must retain the above copyright
 *    notice, this list of conditions and the following disclaimer.
 *
 * 2. Redistributions in binary form must reproduce the above copyright
 *    notice, this list of conditions and the following disclaimer in
 *    the documentation and/or other materials provided with the
 *    distribution.
 *
 * 3. All advertising materials mentioning features or use of this
 *    software must display the following acknowledgment:
 *    "This product includes software developed by the OpenSSL Project
 *    for use in the OpenSSL Toolkit. (http://www.openssl.org/)"
 *
 * 4. The names "OpenSSL Toolkit" and "OpenSSL Project" must not be used to
 *    endorse or promote products derived from this software without
 *    prior written permission. For written permission, please contact
 *    openssl-core@openssl.org.
 *
 * 5. Products derived from this software may not be called "OpenSSL"
 *    nor may "OpenSSL" appear in their names without prior written
 *    permission of the OpenSSL Project.
 *
 * 6. Redistributions of any form whatsoever must retain the following
 *    acknowledgment:
 *    "This product includes software developed by the OpenSSL Project
 *    for use in the OpenSSL Toolkit (http://www.openssl.org/)"
 *
 * THIS SOFTWARE IS PROVIDED BY THE OpenSSL PROJECT ``AS IS'' AND ANY
 * EXPRESSED OR IMPLIED WARRANTIES, INCLUDING, BUT NOT LIMITED TO, THE
 * IMPLIED WARRANTIES OF MERCHANTABILITY AND FITNESS FOR A PARTICULAR
 * PURPOSE ARE DISCLAIMED.  IN NO EVENT SHALL THE OpenSSL PROJECT OR
 * ITS CONTRIBUTORS BE LIABLE FOR ANY DIRECT, INDIRECT, INCIDENTAL,
 * SPECIAL, EXEMPLARY, OR CONSEQUENTIAL DAMAGES (INCLUDING, BUT
 * NOT LIMITED TO, PROCUREMENT OF SUBSTITUTE GOODS OR SERVICES;
 * LOSS OF USE, DATA, OR PROFITS; OR BUSINESS INTERRUPTION)
 * HOWEVER CAUSED AND ON ANY THEORY OF LIABILITY, WHETHER IN CONTRACT,
 * STRICT LIABILITY, OR TORT (INCLUDING NEGLIGENCE OR OTHERWISE)
 * ARISING IN ANY WAY OUT OF THE USE OF THIS SOFTWARE, EVEN IF ADVISED
 * OF THE POSSIBILITY OF SUCH DAMAGE.
 * ====================================================================
 *
 * This product includes cryptographic software written by Eric Young
 * (eay@cryptsoft.com).  This product includes software written by Tim
 * Hudson (tjh@cryptsoft.com). */

#ifndef OPENSSL_HEADER_CRYPTO_INTERNAL_H
#define OPENSSL_HEADER_CRYPTO_INTERNAL_H

#include <assert.h>

#if defined(__clang__) || defined(_MSC_VER)
#include <string.h>
#endif

#include <stddef.h>

#include <GFp/base.h>
#include <GFp/type_check.h>

#if defined(_MSC_VER)
#pragma warning(push, 3)
#include <intrin.h>
#pragma warning(pop)
#if !defined(__cplusplus)
#define alignas(x) __declspec(align(x))
#define alignof __alignof
#endif
#elif !defined(__clang__) && defined(__GNUC__) && __GNUC__ == 4 && \
      __GNUC_MINOR__ <= 6
#define alignas(x) __attribute__((aligned (x)))
#define alignof __alignof__
#else
#include <stdalign.h>
#endif

#if defined(__cplusplus)
extern "C" {
#endif


#if defined(OPENSSL_X86) || defined(OPENSSL_X86_64) || defined(OPENSSL_ARM) || \
    defined(OPENSSL_AARCH64) || defined(OPENSSL_PPC64LE)
/* OPENSSL_cpuid_setup initializes the platform-specific feature cache. */
void GFp_cpuid_setup(void);
#endif

#define OPENSSL_LITTLE_ENDIAN 1
#define OPENSSL_BIG_ENDIAN 2

#if defined(OPENSSL_X86_64) || defined(OPENSSL_X86) || \
    (defined(__BYTE_ORDER__) && defined(__ORDER_LITTLE_ENDIAN__) && \
     __BYTE_ORDER__ == __ORDER_LITTLE_ENDIAN__)
#define OPENSSL_ENDIAN OPENSSL_LITTLE_ENDIAN
#elif defined(__BYTE_ORDER__) && defined(__ORDER_BIG_ENDIAN__) && \
      __BYTE_ORDER__ == __ORDER_BIG_ENDIAN__
#define OPENSSL_ENDIAN OPENSSL_BIG_ENDIAN
#else
#error "Cannot determine endianness"
#endif


#if defined(__GNUC__)
#define bswap_u32(x) __builtin_bswap32(x)
#define bswap_u64(x) __builtin_bswap64(x)
#elif defined(_MSC_VER)
#pragma intrinsic(_byteswap_ulong, _byteswap_uint64)
#define bswap_u32(x) _byteswap_ulong(x)
#define bswap_u64(x) _byteswap_uint64(x)
#endif


#if !defined(_MSC_VER) && defined(OPENSSL_64_BIT)
typedef __int128_t int128_t;
typedef __uint128_t uint128_t;
#endif


/* Constant-time utility functions.
 *
 * The following methods return a bitmask of all ones (0xff...f) for true and 0
 * for false. This is useful for choosing a value based on the result of a
 * conditional in constant time. For example,
 *
 * if (a < b) {
 *   c = a;
 * } else {
 *   c = b;
 * }
 *
 * can be written as
 *
 * crypto_word_t lt = constant_time_lt_w(a, b);
 * c = constant_time_select_w(lt, a, b); */

/* crypto_word_t is the type that most constant-time functions use. Ideally we
 * would like it to be |size_t|, but NaCl builds in 64-bit mode with 32-bit
 * pointers, which means that |size_t| can be 32 bits when |BN_ULONG| is 64
 * bits. Since we want to be able to do constant-time operations on a
 * |BN_ULONG|, |crypto_word_t| is defined as an unsigned value with the native
 * word length. */
#if defined(OPENSSL_64_BIT)
typedef uint64_t crypto_word_t;
#elif defined(OPENSSL_32_BIT)
typedef uint32_t crypto_word_t;
#else
#error "Must define either OPENSSL_32_BIT or OPENSSL_64_BIT"
#endif

#define CONSTTIME_TRUE_W ~((crypto_word_t)0)
#define CONSTTIME_FALSE_W ((crypto_word_t)0)
#define CONSTTIME_TRUE_8 ((uint8_t)0xff)

#define CONSTTIME_TRUE_W ~((crypto_word_t)0)
#define CONSTTIME_FALSE_W ((crypto_word_t)0)
#define CONSTTIME_TRUE_8 ((uint8_t)0xff)
#define CONSTTIME_FALSE_8 ((uint8_t)0)

/* constant_time_msb_w returns the given value with the MSB copied to all the
 * other bits. */
static inline crypto_word_t constant_time_msb_w(crypto_word_t a) {
  return 0u - (a >> (sizeof(a) * 8 - 1));
}

<<<<<<< HEAD
/* constant_time_is_zero_s returns 0xff..f if a == 0 and 0 otherwise. */
static inline size_t constant_time_is_zero_s(size_t a) {
=======
/* constant_time_lt_w returns 0xff..f if a < b and 0 otherwise. */
static inline crypto_word_t constant_time_lt_w(crypto_word_t a,
                                               crypto_word_t b) {
  /* Consider the two cases of the problem:
   *   msb(a) == msb(b): a < b iff the MSB of a - b is set.
   *   msb(a) != msb(b): a < b iff the MSB of b is set.
   *
   * If msb(a) == msb(b) then the following evaluates as:
   *   msb(a^((a^b)|((a-b)^a))) ==
   *   msb(a^((a-b) ^ a))       ==   (because msb(a^b) == 0)
   *   msb(a^a^(a-b))           ==   (rearranging)
   *   msb(a-b)                      (because ∀x. x^x == 0)
   *
   * Else, if msb(a) != msb(b) then the following evaluates as:
   *   msb(a^((a^b)|((a-b)^a))) ==
   *   msb(a^(𝟙 | ((a-b)^a)))   ==   (because msb(a^b) == 1 and 𝟙
   *                                  represents a value s.t. msb(𝟙) = 1)
   *   msb(a^𝟙)                 ==   (because ORing with 1 results in 1)
   *   msb(b)
   *
   *
   * Here is an SMT-LIB verification of this formula:
   *
   * (define-fun lt ((a (_ BitVec 32)) (b (_ BitVec 32))) (_ BitVec 32)
   *   (bvxor a (bvor (bvxor a b) (bvxor (bvsub a b) a)))
   * )
   *
   * (declare-fun a () (_ BitVec 32))
   * (declare-fun b () (_ BitVec 32))
   *
   * (assert (not (= (= #x00000001 (bvlshr (lt a b) #x0000001f)) (bvult a b))))
   * (check-sat)
   * (get-model)
   */
  return constant_time_msb_w(a^((a^b)|((a-b)^a)));
}

/* constant_time_lt_8 acts like |constant_time_lt_w| but returns an 8-bit
 * mask. */
static inline uint8_t constant_time_lt_8(crypto_word_t a, crypto_word_t b) {
  return (uint8_t)(constant_time_lt_w(a, b));
}

/* constant_time_ge_w returns 0xff..f if a >= b and 0 otherwise. */
static inline crypto_word_t constant_time_ge_w(crypto_word_t a,
                                               crypto_word_t b) {
  return ~constant_time_lt_w(a, b);
}

/* constant_time_ge_8 acts like |constant_time_ge_w| but returns an 8-bit
 * mask. */
static inline uint8_t constant_time_ge_8(crypto_word_t a, crypto_word_t b) {
  return (uint8_t)(constant_time_ge_w(a, b));
}

/* constant_time_is_zero returns 0xff..f if a == 0 and 0 otherwise. */
static inline crypto_word_t constant_time_is_zero_w(crypto_word_t a) {
>>>>>>> 518ba077
  /* Here is an SMT-LIB verification of this formula:
   *
   * (define-fun is_zero ((a (_ BitVec 32))) (_ BitVec 32)
   *   (bvand (bvnot a) (bvsub a #x00000001))
   * )
   *
   * (declare-fun a () (_ BitVec 32))
   *
   * (assert (not (= (= #x00000001 (bvlshr (is_zero a) #x0000001f)) (= a #x00000000))))
   * (check-sat)
   * (get-model)
   */
  return constant_time_msb_w(~a & (a - 1));
}

<<<<<<< HEAD
static inline size_t constant_time_is_nonzero_s(size_t a) {
  return ~constant_time_is_zero_s(a);
}

/* constant_time_is_zero_8 acts like |constant_time_is_zero_s| but returns an
=======
/* constant_time_is_zero_8 acts like |constant_time_is_zero_w| but returns an
>>>>>>> 518ba077
 * 8-bit mask. */
static inline uint8_t constant_time_is_zero_8(crypto_word_t a) {
  return (uint8_t)(constant_time_is_zero_w(a));
}

/* constant_time_eq_w returns 0xff..f if a == b and 0 otherwise. */
static inline crypto_word_t constant_time_eq_w(crypto_word_t a,
                                               crypto_word_t b) {
  return constant_time_is_zero_w(a ^ b);
}

<<<<<<< HEAD
/* constant_time_eq_int acts like |constant_time_eq_s| but works on int
=======
/* constant_time_eq_8 acts like |constant_time_eq_w| but returns an 8-bit
 * mask. */
static inline uint8_t constant_time_eq_8(crypto_word_t a, crypto_word_t b) {
  return (uint8_t)(constant_time_eq_w(a, b));
}

/* constant_time_eq_int acts like |constant_time_eq_w| but works on int
>>>>>>> 518ba077
 * values. */
static inline crypto_word_t constant_time_eq_int(int a, int b) {
  return constant_time_eq_w((crypto_word_t)(a), (crypto_word_t)(b));
}

<<<<<<< HEAD
/* constant_time_select_s returns (mask & a) | (~mask & b). When |mask| is all
=======
/* constant_time_eq_int_8 acts like |constant_time_eq_int| but returns an 8-bit
 * mask. */
static inline uint8_t constant_time_eq_int_8(int a, int b) {
  return constant_time_eq_8((crypto_word_t)(a), (crypto_word_t)(b));
}

/* constant_time_select_w returns (mask & a) | (~mask & b). When |mask| is all
>>>>>>> 518ba077
 * 1s or all 0s (as returned by the methods above), the select methods return
 * either |a| (if |mask| is nonzero) or |b| (if |mask| is zero). */
static inline crypto_word_t constant_time_select_w(crypto_word_t mask,
                                                   crypto_word_t a,
                                                   crypto_word_t b) {
  return (mask & a) | (~mask & b);
}

<<<<<<< HEAD
/* from_be_u32_ptr returns the 32-bit big-endian-encoded value at |data|. */
static inline uint32_t from_be_u32_ptr(const uint8_t *data) {
#if defined(__clang__) || defined(_MSC_VER)
  /* XXX: Unlike GCC, Clang doesn't optimize compliant access to unaligned data
   * well. See https://llvm.org/bugs/show_bug.cgi?id=20605,
   * https://llvm.org/bugs/show_bug.cgi?id=17603,
   * http://blog.regehr.org/archives/702, and
   * http://blog.regehr.org/archives/1055. MSVC seems to have similar problems.
   */
  uint32_t value;
  memcpy(&value, data, sizeof(value));
#if OPENSSL_ENDIAN != OPENSSL_BIG_ENDIAN
  value = bswap_u32(value);
=======
/* constant_time_select_8 acts like |constant_time_select| but operates on
 * 8-bit values. */
static inline uint8_t constant_time_select_8(uint8_t mask, uint8_t a,
                                             uint8_t b) {
  return (uint8_t)(constant_time_select_w(mask, a, b));
}

/* constant_time_select_int acts like |constant_time_select| but operates on
 * ints. */
static inline int constant_time_select_int(crypto_word_t mask, int a, int b) {
  return (int)(constant_time_select_w(mask, (crypto_word_t)(a),
                                      (crypto_word_t)(b)));
}


/* Thread-safe initialisation. */

#if defined(OPENSSL_NO_THREADS)
typedef uint32_t CRYPTO_once_t;
#define CRYPTO_ONCE_INIT 0
#elif defined(OPENSSL_WINDOWS_THREADS)
typedef INIT_ONCE CRYPTO_once_t;
#define CRYPTO_ONCE_INIT INIT_ONCE_STATIC_INIT
#elif defined(OPENSSL_PTHREADS)
typedef pthread_once_t CRYPTO_once_t;
#define CRYPTO_ONCE_INIT PTHREAD_ONCE_INIT
#else
#error "Unknown threading library"
>>>>>>> 518ba077
#endif
  return value;
#else
  return ((uint32_t)data[0] << 24) |
         ((uint32_t)data[1] << 16) |
         ((uint32_t)data[2] << 8) |
         ((uint32_t)data[3]);
#endif
}


/* from_be_u64_ptr returns the 64-bit big-endian-encoded value at |data|. */
static inline uint64_t from_be_u64_ptr(const uint8_t *data) {
#if defined(__clang__) || defined(_MSC_VER)
  /* XXX: Unlike GCC, Clang doesn't optimize compliant access to unaligned data
   * well. See https://llvm.org/bugs/show_bug.cgi?id=20605,
   * https://llvm.org/bugs/show_bug.cgi?id=17603,
   * http://blog.regehr.org/archives/702, and
   * http://blog.regehr.org/archives/1055. MSVC seems to have similar problems.
   */
  uint64_t value;
  memcpy(&value, data, sizeof(value));
#if OPENSSL_ENDIAN != OPENSSL_BIG_ENDIAN
  value = bswap_u64(value);
#endif
  return value;
#else
  return ((uint64_t)data[0] << 56) |
         ((uint64_t)data[1] << 48) |
         ((uint64_t)data[2] << 40) |
         ((uint64_t)data[3] << 32) |
         ((uint64_t)data[4] << 24) |
         ((uint64_t)data[5] << 16) |
         ((uint64_t)data[6] << 8) |
         ((uint64_t)data[7]);
#endif
}

/* to_be_u32_ptr writes the value |x| to the location |out| in big-endian
   order. */
static inline void to_be_u32_ptr(uint8_t *out, uint32_t value) {
#if defined(__clang__) || defined(_MSC_VER)
  /* XXX: Unlike GCC, Clang doesn't optimize compliant access to unaligned data
   * well. See https://llvm.org/bugs/show_bug.cgi?id=20605,
   * https://llvm.org/bugs/show_bug.cgi?id=17603,
   * http://blog.regehr.org/archives/702, and
   * http://blog.regehr.org/archives/1055. MSVC seems to have similar problems.
   */
#if  OPENSSL_ENDIAN != OPENSSL_BIG_ENDIAN
  value = bswap_u32(value);
#endif
  memcpy(out, &value, sizeof(value));
#else
  out[0] = (uint8_t)(value >> 24);
  out[1] = (uint8_t)(value >> 16);
  out[2] = (uint8_t)(value >> 8);
  out[3] = (uint8_t)value;
#endif
}

/* to_be_u64_ptr writes the value |value| to the location |out| in big-endian
   order. */
static inline void to_be_u64_ptr(uint8_t *out, uint64_t value) {
#if defined(__clang__) || defined(_MSC_VER)
  /* XXX: Unlike GCC, Clang doesn't optimize compliant access to unaligned data
   * well. See https://llvm.org/bugs/show_bug.cgi?id=20605,
   * https://llvm.org/bugs/show_bug.cgi?id=17603,
   * http://blog.regehr.org/archives/702, and
   * http://blog.regehr.org/archives/1055. MSVC seems to have similar problems.
   */
#if  OPENSSL_ENDIAN != OPENSSL_BIG_ENDIAN
  value = bswap_u64(value);
#endif
  memcpy(out, &value, sizeof(value));
#else
  out[0] = (uint8_t)(value >> 56);
  out[1] = (uint8_t)(value >> 48);
  out[2] = (uint8_t)(value >> 40);
  out[3] = (uint8_t)(value >> 32);
  out[4] = (uint8_t)(value >> 24);
  out[5] = (uint8_t)(value >> 16);
  out[6] = (uint8_t)(value >> 8);
  out[7] = (uint8_t)value;
#endif
}

/* from_be_u64 returns the native representation of the 64-bit
 * big-endian-encoded value |x|. */
static inline uint64_t from_be_u64(uint64_t x) {
#if OPENSSL_ENDIAN != OPENSSL_BIG_ENDIAN
  x = bswap_u64(x);
#endif
  return x;
}


#if defined(__cplusplus)
}  /* extern C */
#endif

#endif  /* OPENSSL_HEADER_CRYPTO_INTERNAL_H */<|MERGE_RESOLUTION|>--- conflicted
+++ resolved
@@ -212,10 +212,6 @@
 #define CONSTTIME_TRUE_W ~((crypto_word_t)0)
 #define CONSTTIME_FALSE_W ((crypto_word_t)0)
 #define CONSTTIME_TRUE_8 ((uint8_t)0xff)
-
-#define CONSTTIME_TRUE_W ~((crypto_word_t)0)
-#define CONSTTIME_FALSE_W ((crypto_word_t)0)
-#define CONSTTIME_TRUE_8 ((uint8_t)0xff)
 #define CONSTTIME_FALSE_8 ((uint8_t)0)
 
 /* constant_time_msb_w returns the given value with the MSB copied to all the
@@ -224,68 +220,8 @@
   return 0u - (a >> (sizeof(a) * 8 - 1));
 }
 
-<<<<<<< HEAD
-/* constant_time_is_zero_s returns 0xff..f if a == 0 and 0 otherwise. */
-static inline size_t constant_time_is_zero_s(size_t a) {
-=======
-/* constant_time_lt_w returns 0xff..f if a < b and 0 otherwise. */
-static inline crypto_word_t constant_time_lt_w(crypto_word_t a,
-                                               crypto_word_t b) {
-  /* Consider the two cases of the problem:
-   *   msb(a) == msb(b): a < b iff the MSB of a - b is set.
-   *   msb(a) != msb(b): a < b iff the MSB of b is set.
-   *
-   * If msb(a) == msb(b) then the following evaluates as:
-   *   msb(a^((a^b)|((a-b)^a))) ==
-   *   msb(a^((a-b) ^ a))       ==   (because msb(a^b) == 0)
-   *   msb(a^a^(a-b))           ==   (rearranging)
-   *   msb(a-b)                      (because ∀x. x^x == 0)
-   *
-   * Else, if msb(a) != msb(b) then the following evaluates as:
-   *   msb(a^((a^b)|((a-b)^a))) ==
-   *   msb(a^(𝟙 | ((a-b)^a)))   ==   (because msb(a^b) == 1 and 𝟙
-   *                                  represents a value s.t. msb(𝟙) = 1)
-   *   msb(a^𝟙)                 ==   (because ORing with 1 results in 1)
-   *   msb(b)
-   *
-   *
-   * Here is an SMT-LIB verification of this formula:
-   *
-   * (define-fun lt ((a (_ BitVec 32)) (b (_ BitVec 32))) (_ BitVec 32)
-   *   (bvxor a (bvor (bvxor a b) (bvxor (bvsub a b) a)))
-   * )
-   *
-   * (declare-fun a () (_ BitVec 32))
-   * (declare-fun b () (_ BitVec 32))
-   *
-   * (assert (not (= (= #x00000001 (bvlshr (lt a b) #x0000001f)) (bvult a b))))
-   * (check-sat)
-   * (get-model)
-   */
-  return constant_time_msb_w(a^((a^b)|((a-b)^a)));
-}
-
-/* constant_time_lt_8 acts like |constant_time_lt_w| but returns an 8-bit
- * mask. */
-static inline uint8_t constant_time_lt_8(crypto_word_t a, crypto_word_t b) {
-  return (uint8_t)(constant_time_lt_w(a, b));
-}
-
-/* constant_time_ge_w returns 0xff..f if a >= b and 0 otherwise. */
-static inline crypto_word_t constant_time_ge_w(crypto_word_t a,
-                                               crypto_word_t b) {
-  return ~constant_time_lt_w(a, b);
-}
-
-/* constant_time_ge_8 acts like |constant_time_ge_w| but returns an 8-bit
- * mask. */
-static inline uint8_t constant_time_ge_8(crypto_word_t a, crypto_word_t b) {
-  return (uint8_t)(constant_time_ge_w(a, b));
-}
-
 /* constant_time_is_zero returns 0xff..f if a == 0 and 0 otherwise. */
 static inline crypto_word_t constant_time_is_zero_w(crypto_word_t a) {
->>>>>>> 518ba077
   /* Here is an SMT-LIB verification of this formula:
    *
    * (define-fun is_zero ((a (_ BitVec 32))) (_ BitVec 32)
@@ -301,53 +237,28 @@
   return constant_time_msb_w(~a & (a - 1));
 }
 
-<<<<<<< HEAD
-static inline size_t constant_time_is_nonzero_s(size_t a) {
-  return ~constant_time_is_zero_s(a);
-}
-
-/* constant_time_is_zero_8 acts like |constant_time_is_zero_s| but returns an
-=======
+static inline size_t constant_time_is_nonzero_w(crypto_word_t a) {
+  return ~constant_time_is_zero_w(a);
+}
+
 /* constant_time_is_zero_8 acts like |constant_time_is_zero_w| but returns an
->>>>>>> 518ba077
  * 8-bit mask. */
 static inline uint8_t constant_time_is_zero_8(crypto_word_t a) {
   return (uint8_t)(constant_time_is_zero_w(a));
 }
 
-/* constant_time_eq_w returns 0xff..f if a == b and 0 otherwise. */
-static inline crypto_word_t constant_time_eq_w(crypto_word_t a,
-                                               crypto_word_t b) {
+/* constant_time_eq_s returns 0xff..f if a == b and 0 otherwise. */
+static inline size_t constant_time_eq_w(crypto_word_t a, crypto_word_t b) {
   return constant_time_is_zero_w(a ^ b);
 }
 
-<<<<<<< HEAD
-/* constant_time_eq_int acts like |constant_time_eq_s| but works on int
-=======
-/* constant_time_eq_8 acts like |constant_time_eq_w| but returns an 8-bit
- * mask. */
-static inline uint8_t constant_time_eq_8(crypto_word_t a, crypto_word_t b) {
-  return (uint8_t)(constant_time_eq_w(a, b));
-}
-
 /* constant_time_eq_int acts like |constant_time_eq_w| but works on int
->>>>>>> 518ba077
  * values. */
 static inline crypto_word_t constant_time_eq_int(int a, int b) {
   return constant_time_eq_w((crypto_word_t)(a), (crypto_word_t)(b));
 }
 
-<<<<<<< HEAD
-/* constant_time_select_s returns (mask & a) | (~mask & b). When |mask| is all
-=======
-/* constant_time_eq_int_8 acts like |constant_time_eq_int| but returns an 8-bit
- * mask. */
-static inline uint8_t constant_time_eq_int_8(int a, int b) {
-  return constant_time_eq_8((crypto_word_t)(a), (crypto_word_t)(b));
-}
-
 /* constant_time_select_w returns (mask & a) | (~mask & b). When |mask| is all
->>>>>>> 518ba077
  * 1s or all 0s (as returned by the methods above), the select methods return
  * either |a| (if |mask| is nonzero) or |b| (if |mask| is zero). */
 static inline crypto_word_t constant_time_select_w(crypto_word_t mask,
@@ -356,7 +267,6 @@
   return (mask & a) | (~mask & b);
 }
 
-<<<<<<< HEAD
 /* from_be_u32_ptr returns the 32-bit big-endian-encoded value at |data|. */
 static inline uint32_t from_be_u32_ptr(const uint8_t *data) {
 #if defined(__clang__) || defined(_MSC_VER)
@@ -370,36 +280,6 @@
   memcpy(&value, data, sizeof(value));
 #if OPENSSL_ENDIAN != OPENSSL_BIG_ENDIAN
   value = bswap_u32(value);
-=======
-/* constant_time_select_8 acts like |constant_time_select| but operates on
- * 8-bit values. */
-static inline uint8_t constant_time_select_8(uint8_t mask, uint8_t a,
-                                             uint8_t b) {
-  return (uint8_t)(constant_time_select_w(mask, a, b));
-}
-
-/* constant_time_select_int acts like |constant_time_select| but operates on
- * ints. */
-static inline int constant_time_select_int(crypto_word_t mask, int a, int b) {
-  return (int)(constant_time_select_w(mask, (crypto_word_t)(a),
-                                      (crypto_word_t)(b)));
-}
-
-
-/* Thread-safe initialisation. */
-
-#if defined(OPENSSL_NO_THREADS)
-typedef uint32_t CRYPTO_once_t;
-#define CRYPTO_ONCE_INIT 0
-#elif defined(OPENSSL_WINDOWS_THREADS)
-typedef INIT_ONCE CRYPTO_once_t;
-#define CRYPTO_ONCE_INIT INIT_ONCE_STATIC_INIT
-#elif defined(OPENSSL_PTHREADS)
-typedef pthread_once_t CRYPTO_once_t;
-#define CRYPTO_ONCE_INIT PTHREAD_ONCE_INIT
-#else
-#error "Unknown threading library"
->>>>>>> 518ba077
 #endif
   return value;
 #else
