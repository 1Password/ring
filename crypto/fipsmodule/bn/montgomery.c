/* Copyright (C) 1995-1998 Eric Young (eay@cryptsoft.com)
 * All rights reserved.
 *
 * This package is an SSL implementation written
 * by Eric Young (eay@cryptsoft.com).
 * The implementation was written so as to conform with Netscapes SSL.
 *
 * This library is free for commercial and non-commercial use as long as
 * the following conditions are aheared to.  The following conditions
 * apply to all code found in this distribution, be it the RC4, RSA,
 * lhash, DES, etc., code; not just the SSL code.  The SSL documentation
 * included with this distribution is covered by the same copyright terms
 * except that the holder is Tim Hudson (tjh@cryptsoft.com).
 *
 * Copyright remains Eric Young's, and as such any Copyright notices in
 * the code are not to be removed.
 * If this package is used in a product, Eric Young should be given attribution
 * as the author of the parts of the library used.
 * This can be in the form of a textual message at program startup or
 * in documentation (online or textual) provided with the package.
 *
 * Redistribution and use in source and binary forms, with or without
 * modification, are permitted provided that the following conditions
 * are met:
 * 1. Redistributions of source code must retain the copyright
 *    notice, this list of conditions and the following disclaimer.
 * 2. Redistributions in binary form must reproduce the above copyright
 *    notice, this list of conditions and the following disclaimer in the
 *    documentation and/or other materials provided with the distribution.
 * 3. All advertising materials mentioning features or use of this software
 *    must display the following acknowledgement:
 *    "This product includes cryptographic software written by
 *     Eric Young (eay@cryptsoft.com)"
 *    The word 'cryptographic' can be left out if the rouines from the library
 *    being used are not cryptographic related :-).
 * 4. If you include any Windows specific code (or a derivative thereof) from
 *    the apps directory (application code) you must include an acknowledgement:
 *    "This product includes software written by Tim Hudson (tjh@cryptsoft.com)"
 *
 * THIS SOFTWARE IS PROVIDED BY ERIC YOUNG ``AS IS'' AND
 * ANY EXPRESS OR IMPLIED WARRANTIES, INCLUDING, BUT NOT LIMITED TO, THE
 * IMPLIED WARRANTIES OF MERCHANTABILITY AND FITNESS FOR A PARTICULAR PURPOSE
 * ARE DISCLAIMED.  IN NO EVENT SHALL THE AUTHOR OR CONTRIBUTORS BE LIABLE
 * FOR ANY DIRECT, INDIRECT, INCIDENTAL, SPECIAL, EXEMPLARY, OR CONSEQUENTIAL
 * DAMAGES (INCLUDING, BUT NOT LIMITED TO, PROCUREMENT OF SUBSTITUTE GOODS
 * OR SERVICES; LOSS OF USE, DATA, OR PROFITS; OR BUSINESS INTERRUPTION)
 * HOWEVER CAUSED AND ON ANY THEORY OF LIABILITY, WHETHER IN CONTRACT, STRICT
 * LIABILITY, OR TORT (INCLUDING NEGLIGENCE OR OTHERWISE) ARISING IN ANY WAY
 * OUT OF THE USE OF THIS SOFTWARE, EVEN IF ADVISED OF THE POSSIBILITY OF
 * SUCH DAMAGE.
 *
 * The licence and distribution terms for any publically available version or
 * derivative of this code cannot be changed.  i.e. this code cannot simply be
 * copied and put under another distribution licence
 * [including the GNU Public Licence.]
 */
/* ====================================================================
 * Copyright (c) 1998-2006 The OpenSSL Project.  All rights reserved.
 *
 * Redistribution and use in source and binary forms, with or without
 * modification, are permitted provided that the following conditions
 * are met:
 *
 * 1. Redistributions of source code must retain the above copyright
 *    notice, this list of conditions and the following disclaimer.
 *
 * 2. Redistributions in binary form must reproduce the above copyright
 *    notice, this list of conditions and the following disclaimer in
 *    the documentation and/or other materials provided with the
 *    distribution.
 *
 * 3. All advertising materials mentioning features or use of this
 *    software must display the following acknowledgment:
 *    "This product includes software developed by the OpenSSL Project
 *    for use in the OpenSSL Toolkit. (http://www.openssl.org/)"
 *
 * 4. The names "OpenSSL Toolkit" and "OpenSSL Project" must not be used to
 *    endorse or promote products derived from this software without
 *    prior written permission. For written permission, please contact
 *    openssl-core@openssl.org.
 *
 * 5. Products derived from this software may not be called "OpenSSL"
 *    nor may "OpenSSL" appear in their names without prior written
 *    permission of the OpenSSL Project.
 *
 * 6. Redistributions of any form whatsoever must retain the following
 *    acknowledgment:
 *    "This product includes software developed by the OpenSSL Project
 *    for use in the OpenSSL Toolkit (http://www.openssl.org/)"
 *
 * THIS SOFTWARE IS PROVIDED BY THE OpenSSL PROJECT ``AS IS'' AND ANY
 * EXPRESSED OR IMPLIED WARRANTIES, INCLUDING, BUT NOT LIMITED TO, THE
 * IMPLIED WARRANTIES OF MERCHANTABILITY AND FITNESS FOR A PARTICULAR
 * PURPOSE ARE DISCLAIMED.  IN NO EVENT SHALL THE OpenSSL PROJECT OR
 * ITS CONTRIBUTORS BE LIABLE FOR ANY DIRECT, INDIRECT, INCIDENTAL,
 * SPECIAL, EXEMPLARY, OR CONSEQUENTIAL DAMAGES (INCLUDING, BUT
 * NOT LIMITED TO, PROCUREMENT OF SUBSTITUTE GOODS OR SERVICES;
 * LOSS OF USE, DATA, OR PROFITS; OR BUSINESS INTERRUPTION)
 * HOWEVER CAUSED AND ON ANY THEORY OF LIABILITY, WHETHER IN CONTRACT,
 * STRICT LIABILITY, OR TORT (INCLUDING NEGLIGENCE OR OTHERWISE)
 * ARISING IN ANY WAY OUT OF THE USE OF THIS SOFTWARE, EVEN IF ADVISED
 * OF THE POSSIBILITY OF SUCH DAMAGE.
 * ====================================================================
 *
 * This product includes cryptographic software written by Eric Young
 * (eay@cryptsoft.com).  This product includes software written by Tim
 * Hudson (tjh@cryptsoft.com). */

#include <GFp/bn.h>

#include <assert.h>
#include <string.h>

#include <GFp/mem.h>
#include <GFp/type_check.h>

#include "internal.h"
#include "../../internal.h"


// Avoid -Wmissing-prototypes warnings.
int GFp_BN_from_montgomery_word(BIGNUM *ret, BIGNUM *r, const BIGNUM *n,
                                const BN_ULONG n0[BN_MONT_CTX_N0_LIMBS]);

OPENSSL_COMPILE_ASSERT(BN_MONT_CTX_N0_LIMBS == 1 || BN_MONT_CTX_N0_LIMBS == 2,
                       BN_MONT_CTX_N0_LIMBS_VALUE_INVALID);
OPENSSL_COMPILE_ASSERT(sizeof(BN_ULONG) * BN_MONT_CTX_N0_LIMBS ==
                       sizeof(uint64_t), BN_MONT_CTX_set_64_bit_mismatch);

int GFp_BN_from_montgomery_word(BIGNUM *ret, BIGNUM *r, const BIGNUM *n,
                                const BN_ULONG n0_[BN_MONT_CTX_N0_LIMBS]) {
  assert(ret != r);

  BN_ULONG *ap, *np, *rp, n0, v, carry;
  int nl, max, i;

  nl = n->top;
  if (nl == 0) {
    ret->top = 0;
    return 1;
  }

  max = (2 * nl); // carry is stored separately
  if (!GFp_bn_wexpand(r, max)) {
    return 0;
  }

  np = n->d;
  rp = r->d;

  // clear the top words of T
  if (max > r->top) {
    memset(&rp[r->top], 0, (max - r->top) * sizeof(BN_ULONG));
  }

  r->top = max;
  n0 = n0_[0];

  for (carry = 0, i = 0; i < nl; i++, rp++) {
<<<<<<< HEAD
    v = GFp_bn_mul_add_words(rp, np, nl, (rp[0] * n0) & BN_MASK2);
    v = (v + carry + rp[nl]) & BN_MASK2;
=======
    v = bn_mul_add_words(rp, np, nl, rp[0] * n0);
    v += carry + rp[nl];
>>>>>>> fed560ff
    carry |= (v != rp[nl]);
    carry &= (v <= rp[nl]);
    rp[nl] = v;
  }

  if (!GFp_bn_wexpand(ret, nl)) {
    return 0;
  }
  ret->top = nl;

  rp = ret->d;
  ap = &(r->d[nl]);

  {
    BN_ULONG *nrp;
    uintptr_t m;

    v = GFp_bn_sub_words(rp, ap, np, nl) - carry;
    // if subtraction result is real, then trick unconditional memcpy below to
    // perform in-place "refresh" instead of actual copy.
    m = (0u - (uintptr_t)v);
    nrp = (BN_ULONG *)(((uintptr_t)rp & ~m) | ((uintptr_t)ap & m));

    for (i = 0, nl -= 4; i < nl; i += 4) {
      BN_ULONG t1, t2, t3, t4;

      t1 = nrp[i + 0];
      t2 = nrp[i + 1];
      t3 = nrp[i + 2];
      ap[i + 0] = 0;
      t4 = nrp[i + 3];
      ap[i + 1] = 0;
      rp[i + 0] = t1;
      ap[i + 2] = 0;
      rp[i + 1] = t2;
      ap[i + 3] = 0;
      rp[i + 2] = t3;
      rp[i + 3] = t4;
    }

    for (nl += 4; i < nl; i++) {
      rp[i] = nrp[i], ap[i] = 0;
    }
  }

  GFp_bn_correct_top(r);
  GFp_bn_correct_top(ret);

  return 1;
}

// Assumes a < n and b < n
int GFp_BN_mod_mul_mont(BIGNUM *r, const BIGNUM *a, const BIGNUM *b,
                        const BIGNUM *n,
                        const BN_ULONG n0[BN_MONT_CTX_N0_LIMBS]) {
  int num = n->top;

  // GFp_bn_mul_mont requires at least four limbs, at least for x86.
  if (num < 4) {
    return 0;
  }

  if (a->top == num && b->top == num) {
    if (!GFp_bn_wexpand(r, num)) {
      return 0;
    }
    GFp_bn_mul_mont(r->d, a->d, b->d, n->d, n0, num);
    r->top = num;
    GFp_bn_correct_top(r);
    return 1;
  }

  BIGNUM tmp;
  GFp_BN_init(&tmp);

  int ret = 0;

  if (!GFp_BN_mul_no_alias(&tmp, a, b) ||
      !GFp_BN_from_montgomery_word(r, &tmp, n, n0)) {
    goto err;
  }

  ret = 1;

err:
  GFp_BN_free(&tmp);

  return ret;
}<|MERGE_RESOLUTION|>--- conflicted
+++ resolved
@@ -157,13 +157,8 @@
   n0 = n0_[0];
 
   for (carry = 0, i = 0; i < nl; i++, rp++) {
-<<<<<<< HEAD
-    v = GFp_bn_mul_add_words(rp, np, nl, (rp[0] * n0) & BN_MASK2);
-    v = (v + carry + rp[nl]) & BN_MASK2;
-=======
-    v = bn_mul_add_words(rp, np, nl, rp[0] * n0);
+    v = GFp_bn_mul_add_words(rp, np, nl, rp[0] * n0);
     v += carry + rp[nl];
->>>>>>> fed560ff
     carry |= (v != rp[nl]);
     carry &= (v <= rp[nl]);
     rp[nl] = v;
