#! /usr/bin/env perl
# Copyright 2015-2016 The OpenSSL Project Authors. All Rights Reserved.
#
# Licensed under the OpenSSL license (the "License").  You may not use
# this file except in compliance with the License.  You can obtain a copy
# in the file LICENSE in the source distribution or at
# https://www.openssl.org/source/license.html


######################################################################
## Constant-time SSSE3 AES core implementation.
## version 0.1
##
## By Mike Hamburg (Stanford University), 2009
## Public domain.
##
## For details see http://shiftleft.org/papers/vector_aes/ and
## http://crypto.stanford.edu/vpaes/.
##
######################################################################
# ARMv8 NEON adaptation by <appro@openssl.org>
#
# Reason for undertaken effort is that there is at least one popular
# SoC based on Cortex-A53 that doesn't have crypto extensions.
#
#                   CBC enc     ECB enc/dec(*)   [bit-sliced enc/dec]
# Cortex-A53        21.5        18.1/20.6        [17.5/19.8         ]
# Cortex-A57        36.0(**)    20.4/24.9(**)    [14.4/16.6         ]
# X-Gene            45.9(**)    45.8/57.7(**)    [33.1/37.6(**)     ]
# Denver(***)       16.6(**)    15.1/17.8(**)    [8.80/9.93         ]
# Apple A7(***)     22.7(**)    10.9/14.3        [8.45/10.0         ]
# Mongoose(***)     26.3(**)    21.0/25.0(**)    [13.3/16.8         ]
#
# (*)	ECB denotes approximate result for parallelizable modes
#	such as CBC decrypt, CTR, etc.;
# (**)	these results are worse than scalar compiler-generated
#	code, but it's constant-time and therefore preferred;
# (***)	presented for reference/comparison purposes;

$flavour = shift;
while (($output=shift) && ($output!~/\w[\w\-]*\.\w+$/)) {}

$0 =~ m/(.*[\/\\])[^\/\\]+$/; $dir=$1;
( $xlate="${dir}arm-xlate.pl" and -f $xlate ) or
( $xlate="${dir}../../../perlasm/arm-xlate.pl" and -f $xlate) or
die "can't locate arm-xlate.pl";

open OUT,"| \"$^X\" $xlate $flavour $output";
*STDOUT=*OUT;

$code.=<<___;
#include <openssl/arm_arch.h>

.section	.rodata

.type	_vpaes_consts,%object
.align	7	// totally strategic alignment
_vpaes_consts:
.Lk_mc_forward:	// mc_forward
	.quad	0x0407060500030201, 0x0C0F0E0D080B0A09
	.quad	0x080B0A0904070605, 0x000302010C0F0E0D
	.quad	0x0C0F0E0D080B0A09, 0x0407060500030201
	.quad	0x000302010C0F0E0D, 0x080B0A0904070605
.Lk_mc_backward:// mc_backward
	.quad	0x0605040702010003, 0x0E0D0C0F0A09080B
	.quad	0x020100030E0D0C0F, 0x0A09080B06050407
	.quad	0x0E0D0C0F0A09080B, 0x0605040702010003
	.quad	0x0A09080B06050407, 0x020100030E0D0C0F
.Lk_sr:		// sr
	.quad	0x0706050403020100, 0x0F0E0D0C0B0A0908
	.quad	0x030E09040F0A0500, 0x0B06010C07020D08
	.quad	0x0F060D040B020900, 0x070E050C030A0108
	.quad	0x0B0E0104070A0D00, 0x0306090C0F020508

//
// "Hot" constants
//
.Lk_inv:	// inv, inva
	.quad	0x0E05060F0D080180, 0x040703090A0B0C02
	.quad	0x01040A060F0B0780, 0x030D0E0C02050809
.Lk_ipt:	// input transform (lo, hi)
	.quad	0xC2B2E8985A2A7000, 0xCABAE09052227808
	.quad	0x4C01307D317C4D00, 0xCD80B1FCB0FDCC81
.Lk_sbo:	// sbou, sbot
	.quad	0xD0D26D176FBDC700, 0x15AABF7AC502A878
	.quad	0xCFE474A55FBB6A00, 0x8E1E90D1412B35FA
.Lk_sb1:	// sb1u, sb1t
	.quad	0x3618D415FAE22300, 0x3BF7CCC10D2ED9EF
	.quad	0xB19BE18FCB503E00, 0xA5DF7A6E142AF544
.Lk_sb2:	// sb2u, sb2t
	.quad	0x69EB88400AE12900, 0xC2A163C8AB82234A
	.quad	0xE27A93C60B712400, 0x5EB7E955BC982FCD

//
//  Key schedule constants
//
.Lk_dksd:	// decryption key schedule: invskew x*D
	.quad	0xFEB91A5DA3E44700, 0x0740E3A45A1DBEF9
	.quad	0x41C277F4B5368300, 0x5FDC69EAAB289D1E
.Lk_dksb:	// decryption key schedule: invskew x*B
	.quad	0x9A4FCA1F8550D500, 0x03D653861CC94C99
	.quad	0x115BEDA7B6FC4A00, 0xD993256F7E3482C8
.Lk_dkse:	// decryption key schedule: invskew x*E + 0x63
	.quad	0xD5031CCA1FC9D600, 0x53859A4C994F5086
	.quad	0xA23196054FDC7BE8, 0xCD5EF96A20B31487
.Lk_dks9:	// decryption key schedule: invskew x*9
	.quad	0xB6116FC87ED9A700, 0x4AED933482255BFC
	.quad	0x4576516227143300, 0x8BB89FACE9DAFDCE

.Lk_rcon:	// rcon
	.quad	0x1F8391B9AF9DEEB6, 0x702A98084D7C7D81

.Lk_opt:	// output transform
	.quad	0xFF9F4929D6B66000, 0xF7974121DEBE6808
	.quad	0x01EDBD5150BCEC00, 0xE10D5DB1B05C0CE0
.Lk_deskew:	// deskew tables: inverts the sbox's "skew"
	.quad	0x07E4A34047A4E300, 0x1DFEB95A5DBEF91A
	.quad	0x5F36B5DC83EA6900, 0x2841C2ABF49D1E77

.asciz  "Vector Permutation AES for ARMv8, Mike Hamburg (Stanford University)"
.size	_vpaes_consts,.-_vpaes_consts
.align	6

.text
___

{
my ($inp,$out,$key) = map("x$_",(0..2));

my ($invlo,$invhi,$iptlo,$ipthi,$sbou,$sbot) = map("v$_.16b",(18..23));
my ($sb1u,$sb1t,$sb2u,$sb2t) = map("v$_.16b",(24..27));
my ($sb9u,$sb9t,$sbdu,$sbdt,$sbbu,$sbbt,$sbeu,$sbet)=map("v$_.16b",(24..31));

$code.=<<___;
##
##  _aes_preheat
##
##  Fills register %r10 -> .aes_consts (so you can -fPIC)
##  and %xmm9-%xmm15 as specified below.
##
.type	_vpaes_encrypt_preheat,%function
.align	4
_vpaes_encrypt_preheat:
	adrp	x10, :pg_hi21:.Lk_inv
	add	x10, x10, :lo12:.Lk_inv
	movi	v17.16b, #0x0f
	ld1	{v18.2d-v19.2d}, [x10],#32	// .Lk_inv
	ld1	{v20.2d-v23.2d}, [x10],#64	// .Lk_ipt, .Lk_sbo
	ld1	{v24.2d-v27.2d}, [x10]		// .Lk_sb1, .Lk_sb2
	ret
.size	_vpaes_encrypt_preheat,.-_vpaes_encrypt_preheat

##
##  _aes_encrypt_core
##
##  AES-encrypt %xmm0.
##
##  Inputs:
##     %xmm0 = input
##     %xmm9-%xmm15 as in _vpaes_preheat
##    (%rdx) = scheduled keys
##
##  Output in %xmm0
##  Clobbers  %xmm1-%xmm5, %r9, %r10, %r11, %rax
##  Preserves %xmm6 - %xmm8 so you get some local vectors
##
##
.type	_vpaes_encrypt_core,%function
.align 4
_vpaes_encrypt_core:
	mov	x9, $key
	ldr	w8, [$key,#240]			// pull rounds
	adrp	x11, :pg_hi21:.Lk_mc_forward+16
	add	x11, x11, :lo12:.Lk_mc_forward+16
						// vmovdqa	.Lk_ipt(%rip),	%xmm2	# iptlo
	ld1	{v16.2d}, [x9], #16		// vmovdqu	(%r9),	%xmm5		# round0 key
	and	v1.16b, v7.16b, v17.16b		// vpand	%xmm9,	%xmm0,	%xmm1
	ushr	v0.16b, v7.16b, #4		// vpsrlb	\$4,	%xmm0,	%xmm0
	tbl	v1.16b, {$iptlo}, v1.16b	// vpshufb	%xmm1,	%xmm2,	%xmm1
						// vmovdqa	.Lk_ipt+16(%rip), %xmm3	# ipthi
	tbl	v2.16b, {$ipthi}, v0.16b	// vpshufb	%xmm0,	%xmm3,	%xmm2
	eor	v0.16b, v1.16b, v16.16b		// vpxor	%xmm5,	%xmm1,	%xmm0
	eor	v0.16b, v0.16b, v2.16b		// vpxor	%xmm2,	%xmm0,	%xmm0
	b	.Lenc_entry

.align 4
.Lenc_loop:
	// middle of middle round
	add	x10, x11, #0x40
	tbl	v4.16b, {$sb1t}, v2.16b		// vpshufb	%xmm2,	%xmm13,	%xmm4	# 4 = sb1u
	ld1	{v1.2d}, [x11], #16		// vmovdqa	-0x40(%r11,%r10), %xmm1	# .Lk_mc_forward[]
	tbl	v0.16b, {$sb1u}, v3.16b		// vpshufb	%xmm3,	%xmm12,	%xmm0	# 0 = sb1t
	eor	v4.16b, v4.16b, v16.16b		// vpxor	%xmm5,	%xmm4,	%xmm4	# 4 = sb1u + k
	tbl	v5.16b,	{$sb2t}, v2.16b		// vpshufb	%xmm2,	%xmm15,	%xmm5	# 4 = sb2u
	eor	v0.16b, v0.16b, v4.16b		// vpxor	%xmm4,	%xmm0,	%xmm0	# 0 = A
	tbl	v2.16b, {$sb2u}, v3.16b		// vpshufb	%xmm3,	%xmm14,	%xmm2	# 2 = sb2t
	ld1	{v4.2d}, [x10]			// vmovdqa	(%r11,%r10), %xmm4	# .Lk_mc_backward[]
	tbl	v3.16b, {v0.16b}, v1.16b	// vpshufb	%xmm1,	%xmm0,	%xmm3	# 0 = B
	eor	v2.16b, v2.16b, v5.16b		// vpxor	%xmm5,	%xmm2,	%xmm2	# 2 = 2A
	tbl	v0.16b, {v0.16b}, v4.16b	// vpshufb	%xmm4,	%xmm0,	%xmm0	# 3 = D
	eor	v3.16b, v3.16b, v2.16b		// vpxor	%xmm2,	%xmm3,	%xmm3	# 0 = 2A+B
	tbl	v4.16b, {v3.16b}, v1.16b	// vpshufb	%xmm1,	%xmm3,	%xmm4	# 0 = 2B+C
	eor	v0.16b, v0.16b, v3.16b		// vpxor	%xmm3,	%xmm0,	%xmm0	# 3 = 2A+B+D
	and	x11, x11, #~(1<<6)		// and		\$0x30,	%r11		# ... mod 4
	eor	v0.16b, v0.16b, v4.16b		// vpxor	%xmm4,	%xmm0, %xmm0	# 0 = 2A+3B+C+D
	sub	w8, w8, #1			// nr--

.Lenc_entry:
	// top of round
	and	v1.16b, v0.16b, v17.16b		// vpand	%xmm0,	%xmm9,	%xmm1   # 0 = k
	ushr	v0.16b, v0.16b, #4		// vpsrlb	\$4,	%xmm0,	%xmm0	# 1 = i
	tbl	v5.16b, {$invhi}, v1.16b	// vpshufb	%xmm1,	%xmm11,	%xmm5	# 2 = a/k
	eor	v1.16b, v1.16b, v0.16b		// vpxor	%xmm0,	%xmm1,	%xmm1	# 0 = j
	tbl	v3.16b, {$invlo}, v0.16b	// vpshufb	%xmm0, 	%xmm10,	%xmm3  	# 3 = 1/i
	tbl	v4.16b, {$invlo}, v1.16b	// vpshufb	%xmm1, 	%xmm10,	%xmm4  	# 4 = 1/j
	eor	v3.16b, v3.16b, v5.16b		// vpxor	%xmm5,	%xmm3,	%xmm3	# 3 = iak = 1/i + a/k
	eor	v4.16b, v4.16b, v5.16b		// vpxor	%xmm5,	%xmm4,	%xmm4  	# 4 = jak = 1/j + a/k
	tbl	v2.16b, {$invlo}, v3.16b	// vpshufb	%xmm3,	%xmm10,	%xmm2  	# 2 = 1/iak
	tbl	v3.16b, {$invlo}, v4.16b	// vpshufb	%xmm4,	%xmm10,	%xmm3	# 3 = 1/jak
	eor	v2.16b, v2.16b, v1.16b		// vpxor	%xmm1,	%xmm2,	%xmm2  	# 2 = io
	eor	v3.16b, v3.16b, v0.16b		// vpxor	%xmm0,	%xmm3,	%xmm3	# 3 = jo
	ld1	{v16.2d}, [x9],#16		// vmovdqu	(%r9),	%xmm5
	cbnz	w8, .Lenc_loop

	// middle of last round
	add	x10, x11, #0x80
						// vmovdqa	-0x60(%r10), %xmm4	# 3 : sbou	.Lk_sbo
						// vmovdqa	-0x50(%r10), %xmm0	# 0 : sbot	.Lk_sbo+16
	tbl	v4.16b, {$sbou}, v2.16b		// vpshufb	%xmm2,	%xmm4,	%xmm4	# 4 = sbou
	ld1	{v1.2d}, [x10]			// vmovdqa	0x40(%r11,%r10), %xmm1	# .Lk_sr[]
	tbl	v0.16b, {$sbot}, v3.16b		// vpshufb	%xmm3,	%xmm0,	%xmm0	# 0 = sb1t
	eor	v4.16b, v4.16b, v16.16b		// vpxor	%xmm5,	%xmm4,	%xmm4	# 4 = sb1u + k
	eor	v0.16b, v0.16b, v4.16b		// vpxor	%xmm4,	%xmm0,	%xmm0	# 0 = A
	tbl	v0.16b, {v0.16b}, v1.16b	// vpshufb	%xmm1,	%xmm0,	%xmm0
	ret
.size	_vpaes_encrypt_core,.-_vpaes_encrypt_core

.globl	GFp_vpaes_encrypt
.type	GFp_vpaes_encrypt,%function
.align	4
<<<<<<< HEAD
GFp_vpaes_encrypt:
=======
vpaes_encrypt:
	AARCH64_SIGN_LINK_REGISTER
>>>>>>> a0b49d63
	stp	x29,x30,[sp,#-16]!
	add	x29,sp,#0

	ld1	{v7.16b}, [$inp]
	bl	_vpaes_encrypt_preheat
	bl	_vpaes_encrypt_core
	st1	{v0.16b}, [$out]

	ldp	x29,x30,[sp],#16
	AARCH64_VALIDATE_LINK_REGISTER
	ret
.size	GFp_vpaes_encrypt,.-GFp_vpaes_encrypt

.type	_vpaes_encrypt_2x,%function
.align 4
_vpaes_encrypt_2x:
	mov	x9, $key
	ldr	w8, [$key,#240]			// pull rounds
	adrp	x11, :pg_hi21:.Lk_mc_forward+16
	add	x11, x11, :lo12:.Lk_mc_forward+16
						// vmovdqa	.Lk_ipt(%rip),	%xmm2	# iptlo
	ld1	{v16.2d}, [x9], #16		// vmovdqu	(%r9),	%xmm5		# round0 key
	and	v1.16b,  v14.16b,  v17.16b	// vpand	%xmm9,	%xmm0,	%xmm1
	ushr	v0.16b,  v14.16b,  #4		// vpsrlb	\$4,	%xmm0,	%xmm0
	 and	v9.16b,  v15.16b,  v17.16b
	 ushr	v8.16b,  v15.16b,  #4
	tbl	v1.16b,  {$iptlo}, v1.16b	// vpshufb	%xmm1,	%xmm2,	%xmm1
	 tbl	v9.16b,  {$iptlo}, v9.16b
						// vmovdqa	.Lk_ipt+16(%rip), %xmm3	# ipthi
	tbl	v2.16b,  {$ipthi}, v0.16b	// vpshufb	%xmm0,	%xmm3,	%xmm2
	 tbl	v10.16b, {$ipthi}, v8.16b
	eor	v0.16b,  v1.16b,   v16.16b	// vpxor	%xmm5,	%xmm1,	%xmm0
	 eor	v8.16b,  v9.16b,   v16.16b
	eor	v0.16b,  v0.16b,   v2.16b	// vpxor	%xmm2,	%xmm0,	%xmm0
	 eor	v8.16b,  v8.16b,   v10.16b
	b	.Lenc_2x_entry

.align 4
.Lenc_2x_loop:
	// middle of middle round
	add	x10, x11, #0x40
	tbl	v4.16b,  {$sb1t}, v2.16b	// vpshufb	%xmm2,	%xmm13,	%xmm4	# 4 = sb1u
	 tbl	v12.16b, {$sb1t}, v10.16b
	ld1	{v1.2d}, [x11], #16		// vmovdqa	-0x40(%r11,%r10), %xmm1	# .Lk_mc_forward[]
	tbl	v0.16b,  {$sb1u}, v3.16b	// vpshufb	%xmm3,	%xmm12,	%xmm0	# 0 = sb1t
	 tbl	v8.16b,  {$sb1u}, v11.16b
	eor	v4.16b,  v4.16b,  v16.16b	// vpxor	%xmm5,	%xmm4,	%xmm4	# 4 = sb1u + k
	 eor	v12.16b, v12.16b, v16.16b
	tbl	v5.16b,	 {$sb2t}, v2.16b	// vpshufb	%xmm2,	%xmm15,	%xmm5	# 4 = sb2u
	 tbl	v13.16b, {$sb2t}, v10.16b
	eor	v0.16b,  v0.16b,  v4.16b	// vpxor	%xmm4,	%xmm0,	%xmm0	# 0 = A
	 eor	v8.16b,  v8.16b,  v12.16b
	tbl	v2.16b,  {$sb2u}, v3.16b	// vpshufb	%xmm3,	%xmm14,	%xmm2	# 2 = sb2t
	 tbl	v10.16b, {$sb2u}, v11.16b
	ld1	{v4.2d}, [x10]			// vmovdqa	(%r11,%r10), %xmm4	# .Lk_mc_backward[]
	tbl	v3.16b,  {v0.16b}, v1.16b	// vpshufb	%xmm1,	%xmm0,	%xmm3	# 0 = B
	 tbl	v11.16b, {v8.16b}, v1.16b
	eor	v2.16b,  v2.16b,  v5.16b	// vpxor	%xmm5,	%xmm2,	%xmm2	# 2 = 2A
	 eor	v10.16b, v10.16b, v13.16b
	tbl	v0.16b,  {v0.16b}, v4.16b	// vpshufb	%xmm4,	%xmm0,	%xmm0	# 3 = D
	 tbl	v8.16b,  {v8.16b}, v4.16b
	eor	v3.16b,  v3.16b,  v2.16b	// vpxor	%xmm2,	%xmm3,	%xmm3	# 0 = 2A+B
	 eor	v11.16b, v11.16b, v10.16b
	tbl	v4.16b,  {v3.16b}, v1.16b	// vpshufb	%xmm1,	%xmm3,	%xmm4	# 0 = 2B+C
	 tbl	v12.16b, {v11.16b},v1.16b
	eor	v0.16b,  v0.16b,  v3.16b	// vpxor	%xmm3,	%xmm0,	%xmm0	# 3 = 2A+B+D
	 eor	v8.16b,  v8.16b,  v11.16b
	and	x11, x11, #~(1<<6)		// and		\$0x30,	%r11		# ... mod 4
	eor	v0.16b,  v0.16b,  v4.16b	// vpxor	%xmm4,	%xmm0, %xmm0	# 0 = 2A+3B+C+D
	 eor	v8.16b,  v8.16b,  v12.16b
	sub	w8, w8, #1			// nr--

.Lenc_2x_entry:
	// top of round
	and	v1.16b,  v0.16b, v17.16b	// vpand	%xmm0,	%xmm9,	%xmm1   # 0 = k
	ushr	v0.16b,  v0.16b, #4		// vpsrlb	\$4,	%xmm0,	%xmm0	# 1 = i
	 and	v9.16b,  v8.16b, v17.16b
	 ushr	v8.16b,  v8.16b, #4
	tbl	v5.16b,  {$invhi},v1.16b	// vpshufb	%xmm1,	%xmm11,	%xmm5	# 2 = a/k
	 tbl	v13.16b, {$invhi},v9.16b
	eor	v1.16b,  v1.16b,  v0.16b	// vpxor	%xmm0,	%xmm1,	%xmm1	# 0 = j
	 eor	v9.16b,  v9.16b,  v8.16b
	tbl	v3.16b,  {$invlo},v0.16b	// vpshufb	%xmm0, 	%xmm10,	%xmm3  	# 3 = 1/i
	 tbl	v11.16b, {$invlo},v8.16b
	tbl	v4.16b,  {$invlo},v1.16b	// vpshufb	%xmm1, 	%xmm10,	%xmm4  	# 4 = 1/j
	 tbl	v12.16b, {$invlo},v9.16b
	eor	v3.16b,  v3.16b,  v5.16b	// vpxor	%xmm5,	%xmm3,	%xmm3	# 3 = iak = 1/i + a/k
	 eor	v11.16b, v11.16b, v13.16b
	eor	v4.16b,  v4.16b,  v5.16b	// vpxor	%xmm5,	%xmm4,	%xmm4  	# 4 = jak = 1/j + a/k
	 eor	v12.16b, v12.16b, v13.16b
	tbl	v2.16b,  {$invlo},v3.16b	// vpshufb	%xmm3,	%xmm10,	%xmm2  	# 2 = 1/iak
	 tbl	v10.16b, {$invlo},v11.16b
	tbl	v3.16b,  {$invlo},v4.16b	// vpshufb	%xmm4,	%xmm10,	%xmm3	# 3 = 1/jak
	 tbl	v11.16b, {$invlo},v12.16b
	eor	v2.16b,  v2.16b,  v1.16b	// vpxor	%xmm1,	%xmm2,	%xmm2  	# 2 = io
	 eor	v10.16b, v10.16b, v9.16b
	eor	v3.16b,  v3.16b,  v0.16b	// vpxor	%xmm0,	%xmm3,	%xmm3	# 3 = jo
	 eor	v11.16b, v11.16b, v8.16b
	ld1	{v16.2d}, [x9],#16		// vmovdqu	(%r9),	%xmm5
	cbnz	w8, .Lenc_2x_loop

	// middle of last round
	add	x10, x11, #0x80
						// vmovdqa	-0x60(%r10), %xmm4	# 3 : sbou	.Lk_sbo
						// vmovdqa	-0x50(%r10), %xmm0	# 0 : sbot	.Lk_sbo+16
	tbl	v4.16b,  {$sbou}, v2.16b	// vpshufb	%xmm2,	%xmm4,	%xmm4	# 4 = sbou
	 tbl	v12.16b, {$sbou}, v10.16b
	ld1	{v1.2d}, [x10]			// vmovdqa	0x40(%r11,%r10), %xmm1	# .Lk_sr[]
	tbl	v0.16b,  {$sbot}, v3.16b	// vpshufb	%xmm3,	%xmm0,	%xmm0	# 0 = sb1t
	 tbl	v8.16b,  {$sbot}, v11.16b
	eor	v4.16b,  v4.16b,  v16.16b	// vpxor	%xmm5,	%xmm4,	%xmm4	# 4 = sb1u + k
	 eor	v12.16b, v12.16b, v16.16b
	eor	v0.16b,  v0.16b,  v4.16b	// vpxor	%xmm4,	%xmm0,	%xmm0	# 0 = A
	 eor	v8.16b,  v8.16b,  v12.16b
	tbl	v0.16b,  {v0.16b},v1.16b	// vpshufb	%xmm1,	%xmm0,	%xmm0
	 tbl	v1.16b,  {v8.16b},v1.16b
	ret
.size	_vpaes_encrypt_2x,.-_vpaes_encrypt_2x
<<<<<<< HEAD
=======

.type	_vpaes_decrypt_preheat,%function
.align	4
_vpaes_decrypt_preheat:
	adrp	x10, :pg_hi21:.Lk_inv
	add	x10, x10, :lo12:.Lk_inv
	movi	v17.16b, #0x0f
	adrp	x11, :pg_hi21:.Lk_dipt
	add	x11, x11, :lo12:.Lk_dipt
	ld1	{v18.2d-v19.2d}, [x10],#32	// .Lk_inv
	ld1	{v20.2d-v23.2d}, [x11],#64	// .Lk_dipt, .Lk_dsbo
	ld1	{v24.2d-v27.2d}, [x11],#64	// .Lk_dsb9, .Lk_dsbd
	ld1	{v28.2d-v31.2d}, [x11]		// .Lk_dsbb, .Lk_dsbe
	ret
.size	_vpaes_decrypt_preheat,.-_vpaes_decrypt_preheat

##
##  Decryption core
##
##  Same API as encryption core.
##
.type	_vpaes_decrypt_core,%function
.align	4
_vpaes_decrypt_core:
	mov	x9, $key
	ldr	w8, [$key,#240]			// pull rounds

						// vmovdqa	.Lk_dipt(%rip), %xmm2	# iptlo
	lsl	x11, x8, #4			// mov	%rax,	%r11;	shl	\$4, %r11
	eor	x11, x11, #0x30			// xor		\$0x30,	%r11
	adrp	x10, :pg_hi21:.Lk_sr
	add	x10, x10, :lo12:.Lk_sr
	and	x11, x11, #0x30			// and		\$0x30,	%r11
	add	x11, x11, x10
	adrp	x10, :pg_hi21:.Lk_mc_forward+48
	add	x10, x10, :lo12:.Lk_mc_forward+48

	ld1	{v16.2d}, [x9],#16		// vmovdqu	(%r9),	%xmm4		# round0 key
	and	v1.16b, v7.16b, v17.16b		// vpand	%xmm9,	%xmm0,	%xmm1
	ushr	v0.16b, v7.16b, #4		// vpsrlb	\$4,	%xmm0,	%xmm0
	tbl	v2.16b, {$iptlo}, v1.16b	// vpshufb	%xmm1,	%xmm2,	%xmm2
	ld1	{v5.2d}, [x10]			// vmovdqa	.Lk_mc_forward+48(%rip), %xmm5
						// vmovdqa	.Lk_dipt+16(%rip), %xmm1 # ipthi
	tbl	v0.16b, {$ipthi}, v0.16b	// vpshufb	%xmm0,	%xmm1,	%xmm0
	eor	v2.16b, v2.16b, v16.16b		// vpxor	%xmm4,	%xmm2,	%xmm2
	eor	v0.16b, v0.16b, v2.16b		// vpxor	%xmm2,	%xmm0,	%xmm0
	b	.Ldec_entry

.align 4
.Ldec_loop:
//
//  Inverse mix columns
//
						// vmovdqa	-0x20(%r10),%xmm4		# 4 : sb9u
						// vmovdqa	-0x10(%r10),%xmm1		# 0 : sb9t
	tbl	v4.16b, {$sb9u}, v2.16b		// vpshufb	%xmm2,	%xmm4,	%xmm4		# 4 = sb9u
	tbl	v1.16b, {$sb9t}, v3.16b		// vpshufb	%xmm3,	%xmm1,	%xmm1		# 0 = sb9t
	eor	v0.16b, v4.16b, v16.16b		// vpxor	%xmm4,	%xmm0,	%xmm0
						// vmovdqa	0x00(%r10),%xmm4		# 4 : sbdu
	eor	v0.16b, v0.16b, v1.16b		// vpxor	%xmm1,	%xmm0,	%xmm0		# 0 = ch
						// vmovdqa	0x10(%r10),%xmm1		# 0 : sbdt

	tbl	v4.16b, {$sbdu}, v2.16b		// vpshufb	%xmm2,	%xmm4,	%xmm4		# 4 = sbdu
	tbl 	v0.16b, {v0.16b}, v5.16b	// vpshufb	%xmm5,	%xmm0,	%xmm0		# MC ch
	tbl	v1.16b, {$sbdt}, v3.16b		// vpshufb	%xmm3,	%xmm1,	%xmm1		# 0 = sbdt
	eor	v0.16b, v0.16b, v4.16b		// vpxor	%xmm4,	%xmm0,	%xmm0		# 4 = ch
						// vmovdqa	0x20(%r10),	%xmm4		# 4 : sbbu
	eor	v0.16b, v0.16b, v1.16b		// vpxor	%xmm1,	%xmm0,	%xmm0		# 0 = ch
						// vmovdqa	0x30(%r10),	%xmm1		# 0 : sbbt

	tbl	v4.16b, {$sbbu}, v2.16b		// vpshufb	%xmm2,	%xmm4,	%xmm4		# 4 = sbbu
	tbl	v0.16b, {v0.16b}, v5.16b	// vpshufb	%xmm5,	%xmm0,	%xmm0		# MC ch
	tbl	v1.16b, {$sbbt}, v3.16b		// vpshufb	%xmm3,	%xmm1,	%xmm1		# 0 = sbbt
	eor	v0.16b, v0.16b, v4.16b		// vpxor	%xmm4,	%xmm0,	%xmm0		# 4 = ch
						// vmovdqa	0x40(%r10),	%xmm4		# 4 : sbeu
	eor	v0.16b, v0.16b, v1.16b		// vpxor	%xmm1,	%xmm0,	%xmm0		# 0 = ch
						// vmovdqa	0x50(%r10),	%xmm1		# 0 : sbet

	tbl	v4.16b, {$sbeu}, v2.16b		// vpshufb	%xmm2,	%xmm4,	%xmm4		# 4 = sbeu
	tbl	v0.16b, {v0.16b}, v5.16b	// vpshufb	%xmm5,	%xmm0,	%xmm0		# MC ch
	tbl	v1.16b, {$sbet}, v3.16b		// vpshufb	%xmm3,	%xmm1,	%xmm1		# 0 = sbet
	eor	v0.16b, v0.16b, v4.16b		// vpxor	%xmm4,	%xmm0,	%xmm0		# 4 = ch
	ext	v5.16b, v5.16b, v5.16b, #12	// vpalignr \$12,	%xmm5,	%xmm5,	%xmm5
	eor	v0.16b, v0.16b, v1.16b		// vpxor	%xmm1,	%xmm0,	%xmm0		# 0 = ch
	sub	w8, w8, #1			// sub		\$1,%rax			# nr--

.Ldec_entry:
	// top of round
	and	v1.16b, v0.16b, v17.16b		// vpand	%xmm9,	%xmm0,	%xmm1	# 0 = k
	ushr	v0.16b, v0.16b, #4		// vpsrlb	\$4,	%xmm0,	%xmm0	# 1 = i
	tbl	v2.16b, {$invhi}, v1.16b	// vpshufb	%xmm1,	%xmm11,	%xmm2	# 2 = a/k
	eor	v1.16b,	v1.16b, v0.16b		// vpxor	%xmm0,	%xmm1,	%xmm1	# 0 = j
	tbl	v3.16b, {$invlo}, v0.16b	// vpshufb	%xmm0, 	%xmm10,	%xmm3	# 3 = 1/i
	tbl	v4.16b, {$invlo}, v1.16b	// vpshufb	%xmm1,	%xmm10,	%xmm4	# 4 = 1/j
	eor	v3.16b, v3.16b, v2.16b		// vpxor	%xmm2,	%xmm3,	%xmm3	# 3 = iak = 1/i + a/k
	eor	v4.16b, v4.16b, v2.16b		// vpxor	%xmm2, 	%xmm4,	%xmm4	# 4 = jak = 1/j + a/k
	tbl	v2.16b, {$invlo}, v3.16b	// vpshufb	%xmm3,	%xmm10,	%xmm2	# 2 = 1/iak
	tbl	v3.16b, {$invlo}, v4.16b	// vpshufb	%xmm4,  %xmm10,	%xmm3	# 3 = 1/jak
	eor	v2.16b, v2.16b, v1.16b		// vpxor	%xmm1,	%xmm2,	%xmm2	# 2 = io
	eor	v3.16b, v3.16b, v0.16b		// vpxor	%xmm0,  %xmm3,	%xmm3	# 3 = jo
	ld1	{v16.2d}, [x9],#16		// vmovdqu	(%r9),	%xmm0
	cbnz	w8, .Ldec_loop

	// middle of last round
						// vmovdqa	0x60(%r10),	%xmm4	# 3 : sbou
	tbl	v4.16b, {$sbou}, v2.16b		// vpshufb	%xmm2,	%xmm4,	%xmm4	# 4 = sbou
						// vmovdqa	0x70(%r10),	%xmm1	# 0 : sbot
	ld1	{v2.2d}, [x11]			// vmovdqa	-0x160(%r11),	%xmm2	# .Lk_sr-.Lk_dsbd=-0x160
	tbl	v1.16b, {$sbot}, v3.16b		// vpshufb	%xmm3,	%xmm1,	%xmm1	# 0 = sb1t
	eor	v4.16b, v4.16b, v16.16b		// vpxor	%xmm0,	%xmm4,	%xmm4	# 4 = sb1u + k
	eor	v0.16b, v1.16b, v4.16b		// vpxor	%xmm4,	%xmm1,	%xmm0	# 0 = A
	tbl	v0.16b, {v0.16b}, v2.16b	// vpshufb	%xmm2,	%xmm0,	%xmm0
	ret
.size	_vpaes_decrypt_core,.-_vpaes_decrypt_core

.globl	vpaes_decrypt
.type	vpaes_decrypt,%function
.align	4
vpaes_decrypt:
	AARCH64_SIGN_LINK_REGISTER
	stp	x29,x30,[sp,#-16]!
	add	x29,sp,#0

	ld1	{v7.16b}, [$inp]
	bl	_vpaes_decrypt_preheat
	bl	_vpaes_decrypt_core
	st1	{v0.16b}, [$out]

	ldp	x29,x30,[sp],#16
	AARCH64_VALIDATE_LINK_REGISTER
	ret
.size	vpaes_decrypt,.-vpaes_decrypt

// v14-v15 input, v0-v1 output
.type	_vpaes_decrypt_2x,%function
.align	4
_vpaes_decrypt_2x:
	mov	x9, $key
	ldr	w8, [$key,#240]			// pull rounds

						// vmovdqa	.Lk_dipt(%rip), %xmm2	# iptlo
	lsl	x11, x8, #4			// mov	%rax,	%r11;	shl	\$4, %r11
	eor	x11, x11, #0x30			// xor		\$0x30,	%r11
	adrp	x10, :pg_hi21:.Lk_sr
	add	x10, x10, :lo12:.Lk_sr
	and	x11, x11, #0x30			// and		\$0x30,	%r11
	add	x11, x11, x10
	adrp	x10, :pg_hi21:.Lk_mc_forward+48
	add	x10, x10, :lo12:.Lk_mc_forward+48

	ld1	{v16.2d}, [x9],#16		// vmovdqu	(%r9),	%xmm4		# round0 key
	and	v1.16b,  v14.16b, v17.16b	// vpand	%xmm9,	%xmm0,	%xmm1
	ushr	v0.16b,  v14.16b, #4		// vpsrlb	\$4,	%xmm0,	%xmm0
	 and	v9.16b,  v15.16b, v17.16b
	 ushr	v8.16b,  v15.16b, #4
	tbl	v2.16b,  {$iptlo},v1.16b	// vpshufb	%xmm1,	%xmm2,	%xmm2
	 tbl	v10.16b, {$iptlo},v9.16b
	ld1	{v5.2d}, [x10]			// vmovdqa	.Lk_mc_forward+48(%rip), %xmm5
						// vmovdqa	.Lk_dipt+16(%rip), %xmm1 # ipthi
	tbl	v0.16b,  {$ipthi},v0.16b	// vpshufb	%xmm0,	%xmm1,	%xmm0
	 tbl	v8.16b,  {$ipthi},v8.16b
	eor	v2.16b,  v2.16b,  v16.16b	// vpxor	%xmm4,	%xmm2,	%xmm2
	 eor	v10.16b, v10.16b, v16.16b
	eor	v0.16b,  v0.16b,  v2.16b	// vpxor	%xmm2,	%xmm0,	%xmm0
	 eor	v8.16b,  v8.16b,  v10.16b
	b	.Ldec_2x_entry

.align 4
.Ldec_2x_loop:
//
//  Inverse mix columns
//
						// vmovdqa	-0x20(%r10),%xmm4		# 4 : sb9u
						// vmovdqa	-0x10(%r10),%xmm1		# 0 : sb9t
	tbl	v4.16b,  {$sb9u}, v2.16b	// vpshufb	%xmm2,	%xmm4,	%xmm4		# 4 = sb9u
	 tbl	v12.16b, {$sb9u}, v10.16b
	tbl	v1.16b,  {$sb9t}, v3.16b	// vpshufb	%xmm3,	%xmm1,	%xmm1		# 0 = sb9t
	 tbl	v9.16b,  {$sb9t}, v11.16b
	eor	v0.16b,  v4.16b,  v16.16b	// vpxor	%xmm4,	%xmm0,	%xmm0
	 eor	v8.16b,  v12.16b, v16.16b
						// vmovdqa	0x00(%r10),%xmm4		# 4 : sbdu
	eor	v0.16b,  v0.16b,  v1.16b	// vpxor	%xmm1,	%xmm0,	%xmm0		# 0 = ch
	 eor	v8.16b,  v8.16b,  v9.16b	// vpxor	%xmm1,	%xmm0,	%xmm0		# 0 = ch
						// vmovdqa	0x10(%r10),%xmm1		# 0 : sbdt

	tbl	v4.16b,  {$sbdu}, v2.16b	// vpshufb	%xmm2,	%xmm4,	%xmm4		# 4 = sbdu
	 tbl	v12.16b, {$sbdu}, v10.16b
	tbl 	v0.16b,  {v0.16b},v5.16b	// vpshufb	%xmm5,	%xmm0,	%xmm0		# MC ch
	 tbl 	v8.16b,  {v8.16b},v5.16b
	tbl	v1.16b,  {$sbdt}, v3.16b	// vpshufb	%xmm3,	%xmm1,	%xmm1		# 0 = sbdt
	 tbl	v9.16b,  {$sbdt}, v11.16b
	eor	v0.16b,  v0.16b,  v4.16b	// vpxor	%xmm4,	%xmm0,	%xmm0		# 4 = ch
	 eor	v8.16b,  v8.16b,  v12.16b
						// vmovdqa	0x20(%r10),	%xmm4		# 4 : sbbu
	eor	v0.16b,  v0.16b,  v1.16b	// vpxor	%xmm1,	%xmm0,	%xmm0		# 0 = ch
	 eor	v8.16b,  v8.16b,  v9.16b
						// vmovdqa	0x30(%r10),	%xmm1		# 0 : sbbt

	tbl	v4.16b,  {$sbbu}, v2.16b	// vpshufb	%xmm2,	%xmm4,	%xmm4		# 4 = sbbu
	 tbl	v12.16b, {$sbbu}, v10.16b
	tbl	v0.16b,  {v0.16b},v5.16b	// vpshufb	%xmm5,	%xmm0,	%xmm0		# MC ch
	 tbl	v8.16b,  {v8.16b},v5.16b
	tbl	v1.16b,  {$sbbt}, v3.16b	// vpshufb	%xmm3,	%xmm1,	%xmm1		# 0 = sbbt
	 tbl	v9.16b,  {$sbbt}, v11.16b
	eor	v0.16b,  v0.16b,  v4.16b	// vpxor	%xmm4,	%xmm0,	%xmm0		# 4 = ch
	 eor	v8.16b,  v8.16b,  v12.16b
						// vmovdqa	0x40(%r10),	%xmm4		# 4 : sbeu
	eor	v0.16b,  v0.16b,  v1.16b	// vpxor	%xmm1,	%xmm0,	%xmm0		# 0 = ch
	 eor	v8.16b,  v8.16b,  v9.16b
						// vmovdqa	0x50(%r10),	%xmm1		# 0 : sbet

	tbl	v4.16b,  {$sbeu}, v2.16b	// vpshufb	%xmm2,	%xmm4,	%xmm4		# 4 = sbeu
	 tbl	v12.16b, {$sbeu}, v10.16b
	tbl	v0.16b,  {v0.16b},v5.16b	// vpshufb	%xmm5,	%xmm0,	%xmm0		# MC ch
	 tbl	v8.16b,  {v8.16b},v5.16b
	tbl	v1.16b,  {$sbet}, v3.16b	// vpshufb	%xmm3,	%xmm1,	%xmm1		# 0 = sbet
	 tbl	v9.16b,  {$sbet}, v11.16b
	eor	v0.16b,  v0.16b,  v4.16b	// vpxor	%xmm4,	%xmm0,	%xmm0		# 4 = ch
	 eor	v8.16b,  v8.16b,  v12.16b
	ext	v5.16b,  v5.16b,  v5.16b, #12	// vpalignr \$12,	%xmm5,	%xmm5,	%xmm5
	eor	v0.16b,  v0.16b,  v1.16b	// vpxor	%xmm1,	%xmm0,	%xmm0		# 0 = ch
	 eor	v8.16b,  v8.16b,  v9.16b
	sub	w8, w8, #1			// sub		\$1,%rax			# nr--

.Ldec_2x_entry:
	// top of round
	and	v1.16b,  v0.16b,  v17.16b	// vpand	%xmm9,	%xmm0,	%xmm1	# 0 = k
	ushr	v0.16b,  v0.16b,  #4		// vpsrlb	\$4,	%xmm0,	%xmm0	# 1 = i
	 and	v9.16b,  v8.16b,  v17.16b
	 ushr	v8.16b,  v8.16b,  #4
	tbl	v2.16b,  {$invhi},v1.16b	// vpshufb	%xmm1,	%xmm11,	%xmm2	# 2 = a/k
	 tbl	v10.16b, {$invhi},v9.16b
	eor	v1.16b,	 v1.16b,  v0.16b	// vpxor	%xmm0,	%xmm1,	%xmm1	# 0 = j
	 eor	v9.16b,	 v9.16b,  v8.16b
	tbl	v3.16b,  {$invlo},v0.16b	// vpshufb	%xmm0, 	%xmm10,	%xmm3	# 3 = 1/i
	 tbl	v11.16b, {$invlo},v8.16b
	tbl	v4.16b,  {$invlo},v1.16b	// vpshufb	%xmm1,	%xmm10,	%xmm4	# 4 = 1/j
	 tbl	v12.16b, {$invlo},v9.16b
	eor	v3.16b,  v3.16b,  v2.16b	// vpxor	%xmm2,	%xmm3,	%xmm3	# 3 = iak = 1/i + a/k
	 eor	v11.16b, v11.16b, v10.16b
	eor	v4.16b,  v4.16b,  v2.16b	// vpxor	%xmm2, 	%xmm4,	%xmm4	# 4 = jak = 1/j + a/k
	 eor	v12.16b, v12.16b, v10.16b
	tbl	v2.16b,  {$invlo},v3.16b	// vpshufb	%xmm3,	%xmm10,	%xmm2	# 2 = 1/iak
	 tbl	v10.16b, {$invlo},v11.16b
	tbl	v3.16b,  {$invlo},v4.16b	// vpshufb	%xmm4,  %xmm10,	%xmm3	# 3 = 1/jak
	 tbl	v11.16b, {$invlo},v12.16b
	eor	v2.16b,  v2.16b,  v1.16b	// vpxor	%xmm1,	%xmm2,	%xmm2	# 2 = io
	 eor	v10.16b, v10.16b, v9.16b
	eor	v3.16b,  v3.16b,  v0.16b	// vpxor	%xmm0,  %xmm3,	%xmm3	# 3 = jo
	 eor	v11.16b, v11.16b, v8.16b
	ld1	{v16.2d}, [x9],#16		// vmovdqu	(%r9),	%xmm0
	cbnz	w8, .Ldec_2x_loop

	// middle of last round
						// vmovdqa	0x60(%r10),	%xmm4	# 3 : sbou
	tbl	v4.16b,  {$sbou}, v2.16b	// vpshufb	%xmm2,	%xmm4,	%xmm4	# 4 = sbou
	 tbl	v12.16b, {$sbou}, v10.16b
						// vmovdqa	0x70(%r10),	%xmm1	# 0 : sbot
	tbl	v1.16b,  {$sbot}, v3.16b	// vpshufb	%xmm3,	%xmm1,	%xmm1	# 0 = sb1t
	 tbl	v9.16b,  {$sbot}, v11.16b
	ld1	{v2.2d}, [x11]			// vmovdqa	-0x160(%r11),	%xmm2	# .Lk_sr-.Lk_dsbd=-0x160
	eor	v4.16b,  v4.16b,  v16.16b	// vpxor	%xmm0,	%xmm4,	%xmm4	# 4 = sb1u + k
	 eor	v12.16b, v12.16b, v16.16b
	eor	v0.16b,  v1.16b,  v4.16b	// vpxor	%xmm4,	%xmm1,	%xmm0	# 0 = A
	 eor	v8.16b,  v9.16b,  v12.16b
	tbl	v0.16b,  {v0.16b},v2.16b	// vpshufb	%xmm2,	%xmm0,	%xmm0
	 tbl	v1.16b,  {v8.16b},v2.16b
	ret
.size	_vpaes_decrypt_2x,.-_vpaes_decrypt_2x
>>>>>>> a0b49d63
___
}
{
my ($inp,$bits,$out,$dir)=("x0","w1","x2","w3");
my ($invlo,$invhi,$iptlo,$ipthi,$rcon) = map("v$_.16b",(18..21,8));

$code.=<<___;
########################################################
##                                                    ##
##                  AES key schedule                  ##
##                                                    ##
########################################################
.type	_vpaes_key_preheat,%function
.align	4
_vpaes_key_preheat:
	adrp	x10, :pg_hi21:.Lk_inv
	add	x10, x10, :lo12:.Lk_inv
	movi	v16.16b, #0x5b			// .Lk_s63
	adrp	x11, :pg_hi21:.Lk_sb1
	add	x11, x11, :lo12:.Lk_sb1
	movi	v17.16b, #0x0f			// .Lk_s0F
	ld1	{v18.2d-v21.2d}, [x10]		// .Lk_inv, .Lk_ipt
	adrp	x10, :pg_hi21:.Lk_dksd
	add	x10, x10, :lo12:.Lk_dksd
	ld1	{v22.2d-v23.2d}, [x11]		// .Lk_sb1
	adrp	x11, :pg_hi21:.Lk_mc_forward
	add	x11, x11, :lo12:.Lk_mc_forward
	ld1	{v24.2d-v27.2d}, [x10],#64	// .Lk_dksd, .Lk_dksb
	ld1	{v28.2d-v31.2d}, [x10],#64	// .Lk_dkse, .Lk_dks9
	ld1	{v8.2d}, [x10]			// .Lk_rcon
	ld1	{v9.2d}, [x11]			// .Lk_mc_forward[0]
	ret
.size	_vpaes_key_preheat,.-_vpaes_key_preheat

.type	_vpaes_schedule_core,%function
.align	4
_vpaes_schedule_core:
	AARCH64_SIGN_LINK_REGISTER
	stp	x29, x30, [sp,#-16]!
	add	x29,sp,#0

	bl	_vpaes_key_preheat		// load the tables

	ld1	{v0.16b}, [$inp],#16		// vmovdqu	(%rdi),	%xmm0		# load key (unaligned)

	// input transform
	mov	v3.16b, v0.16b			// vmovdqa	%xmm0,	%xmm3
	bl	_vpaes_schedule_transform
	mov	v7.16b, v0.16b			// vmovdqa	%xmm0,	%xmm7

	adrp	x10, :pg_hi21:.Lk_sr		// lea	.Lk_sr(%rip),%r10
	add	x10, x10, :lo12:.Lk_sr

	add	x8, x8, x10

	// encrypting, output zeroth round key after transform
	st1	{v0.2d}, [$out]			// vmovdqu	%xmm0,	(%rdx)

	cmp	$bits, #192			// cmp	\$192,	%esi
	b.hi	.Lschedule_256
	b.eq	.Lschedule_192
	// 128: fall though

##
##  .schedule_128
##
##  128-bit specific part of key schedule.
##
##  This schedule is really simple, because all its parts
##  are accomplished by the subroutines.
##
.Lschedule_128:
	mov	$inp, #10			// mov	\$10, %esi

.Loop_schedule_128:
	sub	$inp, $inp, #1			// dec	%esi
	bl 	_vpaes_schedule_round
	cbz 	$inp, .Lschedule_mangle_last
	bl	_vpaes_schedule_mangle		// write output
	b 	.Loop_schedule_128

##
##  .aes_schedule_192
##
##  192-bit specific part of key schedule.
##
##  The main body of this schedule is the same as the 128-bit
##  schedule, but with more smearing.  The long, high side is
##  stored in %xmm7 as before, and the short, low side is in
##  the high bits of %xmm6.
##
##  This schedule is somewhat nastier, however, because each
##  round produces 192 bits of key material, or 1.5 round keys.
##  Therefore, on each cycle we do 2 rounds and produce 3 round
##  keys.
##
.align	4
.Lschedule_192:
	sub	$inp, $inp, #8
	ld1	{v0.16b}, [$inp]		// vmovdqu	8(%rdi),%xmm0		# load key part 2 (very unaligned)
	bl	_vpaes_schedule_transform	// input transform
	mov	v6.16b, v0.16b			// vmovdqa	%xmm0,	%xmm6		# save short part
	eor	v4.16b, v4.16b, v4.16b		// vpxor	%xmm4,	%xmm4, %xmm4	# clear 4
	ins	v6.d[0], v4.d[0]		// vmovhlps	%xmm4,	%xmm6,	%xmm6		# clobber low side with zeros
	mov	$inp, #4			// mov	\$4,	%esi

.Loop_schedule_192:
	sub	$inp, $inp, #1			// dec	%esi
	bl	_vpaes_schedule_round
	ext	v0.16b, v6.16b, v0.16b, #8	// vpalignr	\$8,%xmm6,%xmm0,%xmm0
	bl	_vpaes_schedule_mangle		// save key n
	bl	_vpaes_schedule_192_smear
	bl	_vpaes_schedule_mangle		// save key n+1
	bl	_vpaes_schedule_round
	cbz 	$inp, .Lschedule_mangle_last
	bl	_vpaes_schedule_mangle		// save key n+2
	bl	_vpaes_schedule_192_smear
	b	.Loop_schedule_192

##
##  .aes_schedule_256
##
##  256-bit specific part of key schedule.
##
##  The structure here is very similar to the 128-bit
##  schedule, but with an additional "low side" in
##  %xmm6.  The low side's rounds are the same as the
##  high side's, except no rcon and no rotation.
##
.align	4
.Lschedule_256:
	ld1	{v0.16b}, [$inp]		// vmovdqu	16(%rdi),%xmm0		# load key part 2 (unaligned)
	bl	_vpaes_schedule_transform	// input transform
	mov	$inp, #7			// mov	\$7, %esi

.Loop_schedule_256:
	sub	$inp, $inp, #1			// dec	%esi
	bl	_vpaes_schedule_mangle		// output low result
	mov	v6.16b, v0.16b			// vmovdqa	%xmm0,	%xmm6		# save cur_lo in xmm6

	// high round
	bl	_vpaes_schedule_round
	cbz 	$inp, .Lschedule_mangle_last
	bl	_vpaes_schedule_mangle

	// low round. swap xmm7 and xmm6
	dup	v0.4s, v0.s[3]			// vpshufd	\$0xFF,	%xmm0,	%xmm0
	movi	v4.16b, #0
	mov	v5.16b, v7.16b			// vmovdqa	%xmm7,	%xmm5
	mov	v7.16b, v6.16b			// vmovdqa	%xmm6,	%xmm7
	bl	_vpaes_schedule_low_round
	mov	v7.16b, v5.16b			// vmovdqa	%xmm5,	%xmm7

	b	.Loop_schedule_256

##
##  .aes_schedule_mangle_last
##
##  Mangler for last round of key schedule
##  Mangles %xmm0
##    when encrypting, outputs out(%xmm0) ^ 63
##    when decrypting, outputs unskew(%xmm0)
##
##  Always called right before return... jumps to cleanup and exits
##
.align	4
.Lschedule_mangle_last:
	// schedule last round key from xmm0
	adrp	x11, :pg_hi21:.Lk_deskew	// lea	.Lk_deskew(%rip),%r11	# prepare to deskew
	add	x11, x11, :lo12:.Lk_deskew

	cbnz	$dir, .Lschedule_mangle_last_dec

	// encrypting
	ld1	{v1.2d}, [x8]			// vmovdqa	(%r8,%r10),%xmm1
	adrp	x11, :pg_hi21:.Lk_opt		// lea	.Lk_opt(%rip),	%r11		# prepare to output transform
	add	x11, x11, :lo12:.Lk_opt
	add	$out, $out, #32			// add	\$32,	%rdx
	tbl	v0.16b, {v0.16b}, v1.16b	// vpshufb	%xmm1,	%xmm0,	%xmm0		# output permute

.Lschedule_mangle_last_dec:
	ld1	{v20.2d-v21.2d}, [x11]		// reload constants
	sub	$out, $out, #16			// add	\$-16,	%rdx
	eor	v0.16b, v0.16b, v16.16b		// vpxor	.Lk_s63(%rip),	%xmm0,	%xmm0
	bl	_vpaes_schedule_transform	// output transform
	st1	{v0.2d}, [$out]			// vmovdqu	%xmm0,	(%rdx)		# save last key

	// cleanup
	eor	v0.16b, v0.16b, v0.16b		// vpxor	%xmm0,	%xmm0,	%xmm0
	eor	v1.16b, v1.16b, v1.16b		// vpxor	%xmm1,	%xmm1,	%xmm1
	eor	v2.16b, v2.16b, v2.16b		// vpxor	%xmm2,	%xmm2,	%xmm2
	eor	v3.16b, v3.16b, v3.16b		// vpxor	%xmm3,	%xmm3,	%xmm3
	eor	v4.16b, v4.16b, v4.16b		// vpxor	%xmm4,	%xmm4,	%xmm4
	eor	v5.16b, v5.16b, v5.16b		// vpxor	%xmm5,	%xmm5,	%xmm5
	eor	v6.16b, v6.16b, v6.16b		// vpxor	%xmm6,	%xmm6,	%xmm6
	eor	v7.16b, v7.16b, v7.16b		// vpxor	%xmm7,	%xmm7,	%xmm7
	ldp	x29, x30, [sp],#16
	AARCH64_VALIDATE_LINK_REGISTER
	ret
.size	_vpaes_schedule_core,.-_vpaes_schedule_core

##
##  .aes_schedule_192_smear
##
##  Smear the short, low side in the 192-bit key schedule.
##
##  Inputs:
##    %xmm7: high side, b  a  x  y
##    %xmm6:  low side, d  c  0  0
##    %xmm13: 0
##
##  Outputs:
##    %xmm6: b+c+d  b+c  0  0
##    %xmm0: b+c+d  b+c  b  a
##
.type	_vpaes_schedule_192_smear,%function
.align	4
_vpaes_schedule_192_smear:
	movi	v1.16b, #0
	dup	v0.4s, v7.s[3]
	ins	v1.s[3], v6.s[2]	// vpshufd	\$0x80,	%xmm6,	%xmm1	# d c 0 0 -> c 0 0 0
	ins	v0.s[0], v7.s[2]	// vpshufd	\$0xFE,	%xmm7,	%xmm0	# b a _ _ -> b b b a
	eor	v6.16b, v6.16b, v1.16b	// vpxor	%xmm1,	%xmm6,	%xmm6	# -> c+d c 0 0
	eor	v1.16b, v1.16b, v1.16b	// vpxor	%xmm1,	%xmm1,	%xmm1
	eor	v6.16b, v6.16b, v0.16b	// vpxor	%xmm0,	%xmm6,	%xmm6	# -> b+c+d b+c b a
	mov	v0.16b, v6.16b		// vmovdqa	%xmm6,	%xmm0
	ins	v6.d[0], v1.d[0]	// vmovhlps	%xmm1,	%xmm6,	%xmm6	# clobber low side with zeros
	ret
.size	_vpaes_schedule_192_smear,.-_vpaes_schedule_192_smear

##
##  .aes_schedule_round
##
##  Runs one main round of the key schedule on %xmm0, %xmm7
##
##  Specifically, runs subbytes on the high dword of %xmm0
##  then rotates it by one byte and xors into the low dword of
##  %xmm7.
##
##  Adds rcon from low byte of %xmm8, then rotates %xmm8 for
##  next rcon.
##
##  Smears the dwords of %xmm7 by xoring the low into the
##  second low, result into third, result into highest.
##
##  Returns results in %xmm7 = %xmm0.
##  Clobbers %xmm1-%xmm4, %r11.
##
.type	_vpaes_schedule_round,%function
.align	4
_vpaes_schedule_round:
	// extract rcon from xmm8
	movi	v4.16b, #0			// vpxor	%xmm4,	%xmm4,	%xmm4
	ext	v1.16b, $rcon, v4.16b, #15	// vpalignr	\$15,	%xmm8,	%xmm4,	%xmm1
	ext	$rcon, $rcon, $rcon, #15	// vpalignr	\$15,	%xmm8,	%xmm8,	%xmm8
	eor	v7.16b, v7.16b, v1.16b		// vpxor	%xmm1,	%xmm7,	%xmm7

	// rotate
	dup	v0.4s, v0.s[3]			// vpshufd	\$0xFF,	%xmm0,	%xmm0
	ext	v0.16b, v0.16b, v0.16b, #1	// vpalignr	\$1,	%xmm0,	%xmm0,	%xmm0

	// fall through...

	// low round: same as high round, but no rotation and no rcon.
_vpaes_schedule_low_round:
	// smear xmm7
	ext	v1.16b, v4.16b, v7.16b, #12	// vpslldq	\$4,	%xmm7,	%xmm1
	eor	v7.16b, v7.16b, v1.16b		// vpxor	%xmm1,	%xmm7,	%xmm7
	ext	v4.16b, v4.16b, v7.16b, #8	// vpslldq	\$8,	%xmm7,	%xmm4

	// subbytes
	and	v1.16b, v0.16b, v17.16b		// vpand	%xmm9,	%xmm0,	%xmm1		# 0 = k
	ushr	v0.16b, v0.16b, #4		// vpsrlb	\$4,	%xmm0,	%xmm0		# 1 = i
	 eor	v7.16b, v7.16b, v4.16b		// vpxor	%xmm4,	%xmm7,	%xmm7
	tbl	v2.16b, {$invhi}, v1.16b	// vpshufb	%xmm1,	%xmm11,	%xmm2		# 2 = a/k
	eor	v1.16b, v1.16b, v0.16b		// vpxor	%xmm0,	%xmm1,	%xmm1		# 0 = j
	tbl	v3.16b, {$invlo}, v0.16b	// vpshufb	%xmm0, 	%xmm10,	%xmm3		# 3 = 1/i
	eor	v3.16b, v3.16b, v2.16b		// vpxor	%xmm2,	%xmm3,	%xmm3		# 3 = iak = 1/i + a/k
	tbl	v4.16b, {$invlo}, v1.16b	// vpshufb	%xmm1,	%xmm10,	%xmm4		# 4 = 1/j
	 eor	v7.16b, v7.16b, v16.16b		// vpxor	.Lk_s63(%rip),	%xmm7,	%xmm7
	tbl	v3.16b, {$invlo}, v3.16b	// vpshufb	%xmm3,	%xmm10,	%xmm3		# 2 = 1/iak
	eor	v4.16b, v4.16b, v2.16b		// vpxor	%xmm2,	%xmm4,	%xmm4		# 4 = jak = 1/j + a/k
	tbl	v2.16b, {$invlo}, v4.16b	// vpshufb	%xmm4,	%xmm10,	%xmm2		# 3 = 1/jak
	eor	v3.16b, v3.16b, v1.16b		// vpxor	%xmm1,	%xmm3,	%xmm3		# 2 = io
	eor	v2.16b, v2.16b, v0.16b		// vpxor	%xmm0,	%xmm2,	%xmm2		# 3 = jo
	tbl	v4.16b, {v23.16b}, v3.16b	// vpshufb	%xmm3,	%xmm13,	%xmm4		# 4 = sbou
	tbl	v1.16b, {v22.16b}, v2.16b	// vpshufb	%xmm2,	%xmm12,	%xmm1		# 0 = sb1t
	eor	v1.16b, v1.16b, v4.16b		// vpxor	%xmm4,	%xmm1,	%xmm1		# 0 = sbox output

	// add in smeared stuff
	eor	v0.16b, v1.16b, v7.16b		// vpxor	%xmm7,	%xmm1,	%xmm0
	eor	v7.16b, v1.16b, v7.16b		// vmovdqa	%xmm0,	%xmm7
	ret
.size	_vpaes_schedule_round,.-_vpaes_schedule_round

##
##  .aes_schedule_transform
##
##  Linear-transform %xmm0 according to tables at (%r11)
##
##  Requires that %xmm9 = 0x0F0F... as in preheat
##  Output in %xmm0
##  Clobbers %xmm1, %xmm2
##
.type	_vpaes_schedule_transform,%function
.align	4
_vpaes_schedule_transform:
	and	v1.16b, v0.16b, v17.16b		// vpand	%xmm9,	%xmm0,	%xmm1
	ushr	v0.16b, v0.16b, #4		// vpsrlb	\$4,	%xmm0,	%xmm0
						// vmovdqa	(%r11),	%xmm2 	# lo
	tbl	v2.16b, {$iptlo}, v1.16b	// vpshufb	%xmm1,	%xmm2,	%xmm2
						// vmovdqa	16(%r11),	%xmm1 # hi
	tbl	v0.16b, {$ipthi}, v0.16b	// vpshufb	%xmm0,	%xmm1,	%xmm0
	eor	v0.16b, v0.16b, v2.16b		// vpxor	%xmm2,	%xmm0,	%xmm0
	ret
.size	_vpaes_schedule_transform,.-_vpaes_schedule_transform

##
##  .aes_schedule_mangle
##
##  Mangle xmm0 from (basis-transformed) standard version
##  to our version.
##
##  On encrypt,
##    xor with 0x63
##    multiply by circulant 0,1,1,1
##    apply shiftrows transform
##
##  On decrypt,
##    xor with 0x63
##    multiply by "inverse mixcolumns" circulant E,B,D,9
##    deskew
##    apply shiftrows transform
##
##
##  Writes out to (%rdx), and increments or decrements it
##  Keeps track of round number mod 4 in %r8
##  Preserves xmm0
##  Clobbers xmm1-xmm5
##
.type	_vpaes_schedule_mangle,%function
.align	4
_vpaes_schedule_mangle:
	mov	v4.16b, v0.16b			// vmovdqa	%xmm0,	%xmm4	# save xmm0 for later
						// vmovdqa	.Lk_mc_forward(%rip),%xmm5

	// encrypting
	eor	v4.16b, v0.16b, v16.16b		// vpxor	.Lk_s63(%rip),	%xmm0,	%xmm4
	add	$out, $out, #16			// add	\$16,	%rdx
	tbl	v4.16b, {v4.16b}, v9.16b	// vpshufb	%xmm5,	%xmm4,	%xmm4
	tbl	v1.16b, {v4.16b}, v9.16b	// vpshufb	%xmm5,	%xmm4,	%xmm1
	tbl	v3.16b, {v1.16b}, v9.16b	// vpshufb	%xmm5,	%xmm1,	%xmm3
	eor	v4.16b, v4.16b, v1.16b		// vpxor	%xmm1,	%xmm4,	%xmm4
	ld1	{v1.2d}, [x8]			// vmovdqa	(%r8,%r10),	%xmm1
	eor	v3.16b, v3.16b, v4.16b		// vpxor	%xmm4,	%xmm3,	%xmm3

.Lschedule_mangle_both:
	tbl	v3.16b, {v3.16b}, v1.16b	// vpshufb	%xmm1,	%xmm3,	%xmm3
	add	x8, x8, #64-16			// add	\$-16,	%r8
	and	x8, x8, #~(1<<6)		// and	\$0x30,	%r8
	st1	{v3.2d}, [$out]			// vmovdqu	%xmm3,	(%rdx)
	ret
.size	_vpaes_schedule_mangle,.-_vpaes_schedule_mangle

.globl	GFp_vpaes_set_encrypt_key
.type	GFp_vpaes_set_encrypt_key,%function
.align	4
<<<<<<< HEAD
GFp_vpaes_set_encrypt_key:
=======
vpaes_set_encrypt_key:
	AARCH64_SIGN_LINK_REGISTER
>>>>>>> a0b49d63
	stp	x29,x30,[sp,#-16]!
	add	x29,sp,#0
	stp	d8,d9,[sp,#-16]!	// ABI spec says so

	lsr	w9, $bits, #5		// shr	\$5,%eax
	add	w9, w9, #5		// \$5,%eax
	str	w9, [$out,#240]		// mov	%eax,240(%rdx)	# AES_KEY->rounds = nbits/32+5;

	mov	$dir, #0		// mov	\$0,%ecx
	mov	x8, #0x30		// mov	\$0x30,%r8d
	bl	_vpaes_schedule_core
	eor	x0, x0, x0

	ldp	d8,d9,[sp],#16
	ldp	x29,x30,[sp],#16
	AARCH64_VALIDATE_LINK_REGISTER
	ret
<<<<<<< HEAD
.size	GFp_vpaes_set_encrypt_key,.-GFp_vpaes_set_encrypt_key
___
}
{
my ($inp,$out,$len,$key,$ivec) = map("x$_",(0..4));
=======
.size	vpaes_set_encrypt_key,.-vpaes_set_encrypt_key

.globl	vpaes_set_decrypt_key
.type	vpaes_set_decrypt_key,%function
.align	4
vpaes_set_decrypt_key:
	AARCH64_SIGN_LINK_REGISTER
	stp	x29,x30,[sp,#-16]!
	add	x29,sp,#0
	stp	d8,d9,[sp,#-16]!	// ABI spec says so

	lsr	w9, $bits, #5		// shr	\$5,%eax
	add	w9, w9, #5		// \$5,%eax
	str	w9, [$out,#240]		// mov	%eax,240(%rdx)	# AES_KEY->rounds = nbits/32+5;
	lsl	w9, w9, #4		// shl	\$4,%eax
	add	$out, $out, #16		// lea	16(%rdx,%rax),%rdx
	add	$out, $out, x9

	mov	$dir, #1		// mov	\$1,%ecx
	lsr	w8, $bits, #1		// shr	\$1,%r8d
	and	x8, x8, #32		// and	\$32,%r8d
	eor	x8, x8, #32		// xor	\$32,%r8d	# nbits==192?0:32
	bl	_vpaes_schedule_core

	ldp	d8,d9,[sp],#16
	ldp	x29,x30,[sp],#16
	AARCH64_VALIDATE_LINK_REGISTER
	ret
.size	vpaes_set_decrypt_key,.-vpaes_set_decrypt_key
___
}
{
my ($inp,$out,$len,$key,$ivec,$dir) = map("x$_",(0..5));

$code.=<<___;
.globl	vpaes_cbc_encrypt
.type	vpaes_cbc_encrypt,%function
.align	4
vpaes_cbc_encrypt:
	AARCH64_SIGN_LINK_REGISTER
	cbz	$len, .Lcbc_abort
	cmp	w5, #0			// check direction
	b.eq	vpaes_cbc_decrypt

	stp	x29,x30,[sp,#-16]!
	add	x29,sp,#0

	mov	x17, $len		// reassign
	mov	x2,  $key		// reassign

	ld1	{v0.16b}, [$ivec]	// load ivec
	bl	_vpaes_encrypt_preheat
	b	.Lcbc_enc_loop

.align	4
.Lcbc_enc_loop:
	ld1	{v7.16b}, [$inp],#16	// load input
	eor	v7.16b, v7.16b, v0.16b	// xor with ivec
	bl	_vpaes_encrypt_core
	st1	{v0.16b}, [$out],#16	// save output
	subs	x17, x17, #16
	b.hi	.Lcbc_enc_loop

	st1	{v0.16b}, [$ivec]	// write ivec

	ldp	x29,x30,[sp],#16
	AARCH64_VALIDATE_LINK_REGISTER
.Lcbc_abort:
	ret
.size	vpaes_cbc_encrypt,.-vpaes_cbc_encrypt

.type	vpaes_cbc_decrypt,%function
.align	4
vpaes_cbc_decrypt:
	// Not adding AARCH64_SIGN_LINK_REGISTER here because vpaes_cbc_decrypt is jumped to
	// only from vpaes_cbc_encrypt which has already signed the return address.
	stp	x29,x30,[sp,#-16]!
	add	x29,sp,#0
	stp	d8,d9,[sp,#-16]!	// ABI spec says so
	stp	d10,d11,[sp,#-16]!
	stp	d12,d13,[sp,#-16]!
	stp	d14,d15,[sp,#-16]!

	mov	x17, $len		// reassign
	mov	x2,  $key		// reassign
	ld1	{v6.16b}, [$ivec]	// load ivec
	bl	_vpaes_decrypt_preheat
	tst	x17, #16
	b.eq	.Lcbc_dec_loop2x

	ld1	{v7.16b}, [$inp], #16	// load input
	bl	_vpaes_decrypt_core
	eor	v0.16b, v0.16b, v6.16b	// xor with ivec
	orr	v6.16b, v7.16b, v7.16b	// next ivec value
	st1	{v0.16b}, [$out], #16
	subs	x17, x17, #16
	b.ls	.Lcbc_dec_done

.align	4
.Lcbc_dec_loop2x:
	ld1	{v14.16b,v15.16b}, [$inp], #32
	bl	_vpaes_decrypt_2x
	eor	v0.16b, v0.16b, v6.16b	// xor with ivec
	eor	v1.16b, v1.16b, v14.16b
	orr	v6.16b, v15.16b, v15.16b
	st1	{v0.16b,v1.16b}, [$out], #32
	subs	x17, x17, #32
	b.hi	.Lcbc_dec_loop2x

.Lcbc_dec_done:
	st1	{v6.16b}, [$ivec]

	ldp	d14,d15,[sp],#16
	ldp	d12,d13,[sp],#16
	ldp	d10,d11,[sp],#16
	ldp	d8,d9,[sp],#16
	ldp	x29,x30,[sp],#16
	AARCH64_VALIDATE_LINK_REGISTER
	ret
.size	vpaes_cbc_decrypt,.-vpaes_cbc_decrypt
___
# We omit vpaes_ecb_* in BoringSSL. They are unused.
if (0) {
$code.=<<___;
.globl	vpaes_ecb_encrypt
.type	vpaes_ecb_encrypt,%function
.align	4
vpaes_ecb_encrypt:
	AARCH64_SIGN_LINK_REGISTER
	stp	x29,x30,[sp,#-16]!
	add	x29,sp,#0
	stp	d8,d9,[sp,#-16]!	// ABI spec says so
	stp	d10,d11,[sp,#-16]!
	stp	d12,d13,[sp,#-16]!
	stp	d14,d15,[sp,#-16]!

	mov	x17, $len
	mov	x2,  $key
	bl	_vpaes_encrypt_preheat
	tst	x17, #16
	b.eq	.Lecb_enc_loop

	ld1	{v7.16b}, [$inp],#16
	bl	_vpaes_encrypt_core
	st1	{v0.16b}, [$out],#16
	subs	x17, x17, #16
	b.ls	.Lecb_enc_done

.align	4
.Lecb_enc_loop:
	ld1	{v14.16b,v15.16b}, [$inp], #32
	bl	_vpaes_encrypt_2x
	st1	{v0.16b,v1.16b}, [$out], #32
	subs	x17, x17, #32
	b.hi	.Lecb_enc_loop

.Lecb_enc_done:
	ldp	d14,d15,[sp],#16
	ldp	d12,d13,[sp],#16
	ldp	d10,d11,[sp],#16
	ldp	d8,d9,[sp],#16
	ldp	x29,x30,[sp],#16
	AARCH64_VALIDATE_LINK_REGISTER
	ret
.size	vpaes_ecb_encrypt,.-vpaes_ecb_encrypt

.globl	vpaes_ecb_decrypt
.type	vpaes_ecb_decrypt,%function
.align	4
vpaes_ecb_decrypt:
	AARCH64_SIGN_LINK_REGISTER
	stp	x29,x30,[sp,#-16]!
	add	x29,sp,#0
	stp	d8,d9,[sp,#-16]!	// ABI spec says so
	stp	d10,d11,[sp,#-16]!
	stp	d12,d13,[sp,#-16]!
	stp	d14,d15,[sp,#-16]!

	mov	x17, $len
	mov	x2,  $key
	bl	_vpaes_decrypt_preheat
	tst	x17, #16
	b.eq	.Lecb_dec_loop

	ld1	{v7.16b}, [$inp],#16
	bl	_vpaes_encrypt_core
	st1	{v0.16b}, [$out],#16
	subs	x17, x17, #16
	b.ls	.Lecb_dec_done

.align	4
.Lecb_dec_loop:
	ld1	{v14.16b,v15.16b}, [$inp], #32
	bl	_vpaes_decrypt_2x
	st1	{v0.16b,v1.16b}, [$out], #32
	subs	x17, x17, #32
	b.hi	.Lecb_dec_loop

.Lecb_dec_done:
	ldp	d14,d15,[sp],#16
	ldp	d12,d13,[sp],#16
	ldp	d10,d11,[sp],#16
	ldp	d8,d9,[sp],#16
	ldp	x29,x30,[sp],#16
	AARCH64_VALIDATE_LINK_REGISTER
	ret
.size	vpaes_ecb_decrypt,.-vpaes_ecb_decrypt
___
}

>>>>>>> a0b49d63
my ($ctr, $ctr_tmp) = ("w6", "w7");

# void GFp_vpaes_ctr32_encrypt_blocks(const uint8_t *in, uint8_t *out, size_t len,
#                                     const AES_KEY *key, const uint8_t ivec[16]);
$code.=<<___;
.globl	GFp_vpaes_ctr32_encrypt_blocks
.type	GFp_vpaes_ctr32_encrypt_blocks,%function
.align	4
<<<<<<< HEAD
GFp_vpaes_ctr32_encrypt_blocks:
=======
vpaes_ctr32_encrypt_blocks:
	AARCH64_SIGN_LINK_REGISTER
>>>>>>> a0b49d63
	stp	x29,x30,[sp,#-16]!
	add	x29,sp,#0
	stp	d8,d9,[sp,#-16]!	// ABI spec says so
	stp	d10,d11,[sp,#-16]!
	stp	d12,d13,[sp,#-16]!
	stp	d14,d15,[sp,#-16]!

	cbz	$len, .Lctr32_done

	// Note, unlike the other functions, $len here is measured in blocks,
	// not bytes.
	mov	x17, $len
	mov	x2,  $key

	// Load the IV and counter portion.
	ldr	$ctr, [$ivec, #12]
	ld1	{v7.16b}, [$ivec]

	bl	_vpaes_encrypt_preheat
	tst	x17, #1
	rev	$ctr, $ctr		// The counter is big-endian.
	b.eq	.Lctr32_prep_loop

	// Handle one block so the remaining block count is even for
	// _vpaes_encrypt_2x.
	ld1	{v6.16b}, [$inp], #16	// Load input ahead of time
	bl	_vpaes_encrypt_core
	eor	v0.16b, v0.16b, v6.16b	// XOR input and result
	st1	{v0.16b}, [$out], #16
	subs	x17, x17, #1
	// Update the counter.
	add	$ctr, $ctr, #1
	rev	$ctr_tmp, $ctr
	mov	v7.s[3], $ctr_tmp
	b.ls	.Lctr32_done

.Lctr32_prep_loop:
	// _vpaes_encrypt_core takes its input from v7, while _vpaes_encrypt_2x
	// uses v14 and v15.
	mov	v15.16b, v7.16b
	mov	v14.16b, v7.16b
	add	$ctr, $ctr, #1
	rev	$ctr_tmp, $ctr
	mov	v15.s[3], $ctr_tmp

.Lctr32_loop:
	ld1	{v6.16b,v7.16b}, [$inp], #32	// Load input ahead of time
	bl	_vpaes_encrypt_2x
	eor	v0.16b, v0.16b, v6.16b		// XOR input and result
	eor	v1.16b, v1.16b, v7.16b		// XOR input and result (#2)
	st1	{v0.16b,v1.16b}, [$out], #32
	subs	x17, x17, #2
	// Update the counter.
	add	$ctr_tmp, $ctr, #1
	add	$ctr, $ctr, #2
	rev	$ctr_tmp, $ctr_tmp
	mov	v14.s[3], $ctr_tmp
	rev	$ctr_tmp, $ctr
	mov	v15.s[3], $ctr_tmp
	b.hi	.Lctr32_loop

.Lctr32_done:
	ldp	d14,d15,[sp],#16
	ldp	d12,d13,[sp],#16
	ldp	d10,d11,[sp],#16
	ldp	d8,d9,[sp],#16
	ldp	x29,x30,[sp],#16
	AARCH64_VALIDATE_LINK_REGISTER
	ret
.size	GFp_vpaes_ctr32_encrypt_blocks,.-GFp_vpaes_ctr32_encrypt_blocks
___
}

print $code;

close STDOUT or die "error closing STDOUT";<|MERGE_RESOLUTION|>--- conflicted
+++ resolved
@@ -49,7 +49,7 @@
 *STDOUT=*OUT;
 
 $code.=<<___;
-#include <openssl/arm_arch.h>
+#include <GFp/arm_arch.h>
 
 .section	.rodata
 
@@ -239,12 +239,8 @@
 .globl	GFp_vpaes_encrypt
 .type	GFp_vpaes_encrypt,%function
 .align	4
-<<<<<<< HEAD
 GFp_vpaes_encrypt:
-=======
-vpaes_encrypt:
 	AARCH64_SIGN_LINK_REGISTER
->>>>>>> a0b49d63
 	stp	x29,x30,[sp,#-16]!
 	add	x29,sp,#0
 
@@ -363,278 +359,6 @@
 	 tbl	v1.16b,  {v8.16b},v1.16b
 	ret
 .size	_vpaes_encrypt_2x,.-_vpaes_encrypt_2x
-<<<<<<< HEAD
-=======
-
-.type	_vpaes_decrypt_preheat,%function
-.align	4
-_vpaes_decrypt_preheat:
-	adrp	x10, :pg_hi21:.Lk_inv
-	add	x10, x10, :lo12:.Lk_inv
-	movi	v17.16b, #0x0f
-	adrp	x11, :pg_hi21:.Lk_dipt
-	add	x11, x11, :lo12:.Lk_dipt
-	ld1	{v18.2d-v19.2d}, [x10],#32	// .Lk_inv
-	ld1	{v20.2d-v23.2d}, [x11],#64	// .Lk_dipt, .Lk_dsbo
-	ld1	{v24.2d-v27.2d}, [x11],#64	// .Lk_dsb9, .Lk_dsbd
-	ld1	{v28.2d-v31.2d}, [x11]		// .Lk_dsbb, .Lk_dsbe
-	ret
-.size	_vpaes_decrypt_preheat,.-_vpaes_decrypt_preheat
-
-##
-##  Decryption core
-##
-##  Same API as encryption core.
-##
-.type	_vpaes_decrypt_core,%function
-.align	4
-_vpaes_decrypt_core:
-	mov	x9, $key
-	ldr	w8, [$key,#240]			// pull rounds
-
-						// vmovdqa	.Lk_dipt(%rip), %xmm2	# iptlo
-	lsl	x11, x8, #4			// mov	%rax,	%r11;	shl	\$4, %r11
-	eor	x11, x11, #0x30			// xor		\$0x30,	%r11
-	adrp	x10, :pg_hi21:.Lk_sr
-	add	x10, x10, :lo12:.Lk_sr
-	and	x11, x11, #0x30			// and		\$0x30,	%r11
-	add	x11, x11, x10
-	adrp	x10, :pg_hi21:.Lk_mc_forward+48
-	add	x10, x10, :lo12:.Lk_mc_forward+48
-
-	ld1	{v16.2d}, [x9],#16		// vmovdqu	(%r9),	%xmm4		# round0 key
-	and	v1.16b, v7.16b, v17.16b		// vpand	%xmm9,	%xmm0,	%xmm1
-	ushr	v0.16b, v7.16b, #4		// vpsrlb	\$4,	%xmm0,	%xmm0
-	tbl	v2.16b, {$iptlo}, v1.16b	// vpshufb	%xmm1,	%xmm2,	%xmm2
-	ld1	{v5.2d}, [x10]			// vmovdqa	.Lk_mc_forward+48(%rip), %xmm5
-						// vmovdqa	.Lk_dipt+16(%rip), %xmm1 # ipthi
-	tbl	v0.16b, {$ipthi}, v0.16b	// vpshufb	%xmm0,	%xmm1,	%xmm0
-	eor	v2.16b, v2.16b, v16.16b		// vpxor	%xmm4,	%xmm2,	%xmm2
-	eor	v0.16b, v0.16b, v2.16b		// vpxor	%xmm2,	%xmm0,	%xmm0
-	b	.Ldec_entry
-
-.align 4
-.Ldec_loop:
-//
-//  Inverse mix columns
-//
-						// vmovdqa	-0x20(%r10),%xmm4		# 4 : sb9u
-						// vmovdqa	-0x10(%r10),%xmm1		# 0 : sb9t
-	tbl	v4.16b, {$sb9u}, v2.16b		// vpshufb	%xmm2,	%xmm4,	%xmm4		# 4 = sb9u
-	tbl	v1.16b, {$sb9t}, v3.16b		// vpshufb	%xmm3,	%xmm1,	%xmm1		# 0 = sb9t
-	eor	v0.16b, v4.16b, v16.16b		// vpxor	%xmm4,	%xmm0,	%xmm0
-						// vmovdqa	0x00(%r10),%xmm4		# 4 : sbdu
-	eor	v0.16b, v0.16b, v1.16b		// vpxor	%xmm1,	%xmm0,	%xmm0		# 0 = ch
-						// vmovdqa	0x10(%r10),%xmm1		# 0 : sbdt
-
-	tbl	v4.16b, {$sbdu}, v2.16b		// vpshufb	%xmm2,	%xmm4,	%xmm4		# 4 = sbdu
-	tbl 	v0.16b, {v0.16b}, v5.16b	// vpshufb	%xmm5,	%xmm0,	%xmm0		# MC ch
-	tbl	v1.16b, {$sbdt}, v3.16b		// vpshufb	%xmm3,	%xmm1,	%xmm1		# 0 = sbdt
-	eor	v0.16b, v0.16b, v4.16b		// vpxor	%xmm4,	%xmm0,	%xmm0		# 4 = ch
-						// vmovdqa	0x20(%r10),	%xmm4		# 4 : sbbu
-	eor	v0.16b, v0.16b, v1.16b		// vpxor	%xmm1,	%xmm0,	%xmm0		# 0 = ch
-						// vmovdqa	0x30(%r10),	%xmm1		# 0 : sbbt
-
-	tbl	v4.16b, {$sbbu}, v2.16b		// vpshufb	%xmm2,	%xmm4,	%xmm4		# 4 = sbbu
-	tbl	v0.16b, {v0.16b}, v5.16b	// vpshufb	%xmm5,	%xmm0,	%xmm0		# MC ch
-	tbl	v1.16b, {$sbbt}, v3.16b		// vpshufb	%xmm3,	%xmm1,	%xmm1		# 0 = sbbt
-	eor	v0.16b, v0.16b, v4.16b		// vpxor	%xmm4,	%xmm0,	%xmm0		# 4 = ch
-						// vmovdqa	0x40(%r10),	%xmm4		# 4 : sbeu
-	eor	v0.16b, v0.16b, v1.16b		// vpxor	%xmm1,	%xmm0,	%xmm0		# 0 = ch
-						// vmovdqa	0x50(%r10),	%xmm1		# 0 : sbet
-
-	tbl	v4.16b, {$sbeu}, v2.16b		// vpshufb	%xmm2,	%xmm4,	%xmm4		# 4 = sbeu
-	tbl	v0.16b, {v0.16b}, v5.16b	// vpshufb	%xmm5,	%xmm0,	%xmm0		# MC ch
-	tbl	v1.16b, {$sbet}, v3.16b		// vpshufb	%xmm3,	%xmm1,	%xmm1		# 0 = sbet
-	eor	v0.16b, v0.16b, v4.16b		// vpxor	%xmm4,	%xmm0,	%xmm0		# 4 = ch
-	ext	v5.16b, v5.16b, v5.16b, #12	// vpalignr \$12,	%xmm5,	%xmm5,	%xmm5
-	eor	v0.16b, v0.16b, v1.16b		// vpxor	%xmm1,	%xmm0,	%xmm0		# 0 = ch
-	sub	w8, w8, #1			// sub		\$1,%rax			# nr--
-
-.Ldec_entry:
-	// top of round
-	and	v1.16b, v0.16b, v17.16b		// vpand	%xmm9,	%xmm0,	%xmm1	# 0 = k
-	ushr	v0.16b, v0.16b, #4		// vpsrlb	\$4,	%xmm0,	%xmm0	# 1 = i
-	tbl	v2.16b, {$invhi}, v1.16b	// vpshufb	%xmm1,	%xmm11,	%xmm2	# 2 = a/k
-	eor	v1.16b,	v1.16b, v0.16b		// vpxor	%xmm0,	%xmm1,	%xmm1	# 0 = j
-	tbl	v3.16b, {$invlo}, v0.16b	// vpshufb	%xmm0, 	%xmm10,	%xmm3	# 3 = 1/i
-	tbl	v4.16b, {$invlo}, v1.16b	// vpshufb	%xmm1,	%xmm10,	%xmm4	# 4 = 1/j
-	eor	v3.16b, v3.16b, v2.16b		// vpxor	%xmm2,	%xmm3,	%xmm3	# 3 = iak = 1/i + a/k
-	eor	v4.16b, v4.16b, v2.16b		// vpxor	%xmm2, 	%xmm4,	%xmm4	# 4 = jak = 1/j + a/k
-	tbl	v2.16b, {$invlo}, v3.16b	// vpshufb	%xmm3,	%xmm10,	%xmm2	# 2 = 1/iak
-	tbl	v3.16b, {$invlo}, v4.16b	// vpshufb	%xmm4,  %xmm10,	%xmm3	# 3 = 1/jak
-	eor	v2.16b, v2.16b, v1.16b		// vpxor	%xmm1,	%xmm2,	%xmm2	# 2 = io
-	eor	v3.16b, v3.16b, v0.16b		// vpxor	%xmm0,  %xmm3,	%xmm3	# 3 = jo
-	ld1	{v16.2d}, [x9],#16		// vmovdqu	(%r9),	%xmm0
-	cbnz	w8, .Ldec_loop
-
-	// middle of last round
-						// vmovdqa	0x60(%r10),	%xmm4	# 3 : sbou
-	tbl	v4.16b, {$sbou}, v2.16b		// vpshufb	%xmm2,	%xmm4,	%xmm4	# 4 = sbou
-						// vmovdqa	0x70(%r10),	%xmm1	# 0 : sbot
-	ld1	{v2.2d}, [x11]			// vmovdqa	-0x160(%r11),	%xmm2	# .Lk_sr-.Lk_dsbd=-0x160
-	tbl	v1.16b, {$sbot}, v3.16b		// vpshufb	%xmm3,	%xmm1,	%xmm1	# 0 = sb1t
-	eor	v4.16b, v4.16b, v16.16b		// vpxor	%xmm0,	%xmm4,	%xmm4	# 4 = sb1u + k
-	eor	v0.16b, v1.16b, v4.16b		// vpxor	%xmm4,	%xmm1,	%xmm0	# 0 = A
-	tbl	v0.16b, {v0.16b}, v2.16b	// vpshufb	%xmm2,	%xmm0,	%xmm0
-	ret
-.size	_vpaes_decrypt_core,.-_vpaes_decrypt_core
-
-.globl	vpaes_decrypt
-.type	vpaes_decrypt,%function
-.align	4
-vpaes_decrypt:
-	AARCH64_SIGN_LINK_REGISTER
-	stp	x29,x30,[sp,#-16]!
-	add	x29,sp,#0
-
-	ld1	{v7.16b}, [$inp]
-	bl	_vpaes_decrypt_preheat
-	bl	_vpaes_decrypt_core
-	st1	{v0.16b}, [$out]
-
-	ldp	x29,x30,[sp],#16
-	AARCH64_VALIDATE_LINK_REGISTER
-	ret
-.size	vpaes_decrypt,.-vpaes_decrypt
-
-// v14-v15 input, v0-v1 output
-.type	_vpaes_decrypt_2x,%function
-.align	4
-_vpaes_decrypt_2x:
-	mov	x9, $key
-	ldr	w8, [$key,#240]			// pull rounds
-
-						// vmovdqa	.Lk_dipt(%rip), %xmm2	# iptlo
-	lsl	x11, x8, #4			// mov	%rax,	%r11;	shl	\$4, %r11
-	eor	x11, x11, #0x30			// xor		\$0x30,	%r11
-	adrp	x10, :pg_hi21:.Lk_sr
-	add	x10, x10, :lo12:.Lk_sr
-	and	x11, x11, #0x30			// and		\$0x30,	%r11
-	add	x11, x11, x10
-	adrp	x10, :pg_hi21:.Lk_mc_forward+48
-	add	x10, x10, :lo12:.Lk_mc_forward+48
-
-	ld1	{v16.2d}, [x9],#16		// vmovdqu	(%r9),	%xmm4		# round0 key
-	and	v1.16b,  v14.16b, v17.16b	// vpand	%xmm9,	%xmm0,	%xmm1
-	ushr	v0.16b,  v14.16b, #4		// vpsrlb	\$4,	%xmm0,	%xmm0
-	 and	v9.16b,  v15.16b, v17.16b
-	 ushr	v8.16b,  v15.16b, #4
-	tbl	v2.16b,  {$iptlo},v1.16b	// vpshufb	%xmm1,	%xmm2,	%xmm2
-	 tbl	v10.16b, {$iptlo},v9.16b
-	ld1	{v5.2d}, [x10]			// vmovdqa	.Lk_mc_forward+48(%rip), %xmm5
-						// vmovdqa	.Lk_dipt+16(%rip), %xmm1 # ipthi
-	tbl	v0.16b,  {$ipthi},v0.16b	// vpshufb	%xmm0,	%xmm1,	%xmm0
-	 tbl	v8.16b,  {$ipthi},v8.16b
-	eor	v2.16b,  v2.16b,  v16.16b	// vpxor	%xmm4,	%xmm2,	%xmm2
-	 eor	v10.16b, v10.16b, v16.16b
-	eor	v0.16b,  v0.16b,  v2.16b	// vpxor	%xmm2,	%xmm0,	%xmm0
-	 eor	v8.16b,  v8.16b,  v10.16b
-	b	.Ldec_2x_entry
-
-.align 4
-.Ldec_2x_loop:
-//
-//  Inverse mix columns
-//
-						// vmovdqa	-0x20(%r10),%xmm4		# 4 : sb9u
-						// vmovdqa	-0x10(%r10),%xmm1		# 0 : sb9t
-	tbl	v4.16b,  {$sb9u}, v2.16b	// vpshufb	%xmm2,	%xmm4,	%xmm4		# 4 = sb9u
-	 tbl	v12.16b, {$sb9u}, v10.16b
-	tbl	v1.16b,  {$sb9t}, v3.16b	// vpshufb	%xmm3,	%xmm1,	%xmm1		# 0 = sb9t
-	 tbl	v9.16b,  {$sb9t}, v11.16b
-	eor	v0.16b,  v4.16b,  v16.16b	// vpxor	%xmm4,	%xmm0,	%xmm0
-	 eor	v8.16b,  v12.16b, v16.16b
-						// vmovdqa	0x00(%r10),%xmm4		# 4 : sbdu
-	eor	v0.16b,  v0.16b,  v1.16b	// vpxor	%xmm1,	%xmm0,	%xmm0		# 0 = ch
-	 eor	v8.16b,  v8.16b,  v9.16b	// vpxor	%xmm1,	%xmm0,	%xmm0		# 0 = ch
-						// vmovdqa	0x10(%r10),%xmm1		# 0 : sbdt
-
-	tbl	v4.16b,  {$sbdu}, v2.16b	// vpshufb	%xmm2,	%xmm4,	%xmm4		# 4 = sbdu
-	 tbl	v12.16b, {$sbdu}, v10.16b
-	tbl 	v0.16b,  {v0.16b},v5.16b	// vpshufb	%xmm5,	%xmm0,	%xmm0		# MC ch
-	 tbl 	v8.16b,  {v8.16b},v5.16b
-	tbl	v1.16b,  {$sbdt}, v3.16b	// vpshufb	%xmm3,	%xmm1,	%xmm1		# 0 = sbdt
-	 tbl	v9.16b,  {$sbdt}, v11.16b
-	eor	v0.16b,  v0.16b,  v4.16b	// vpxor	%xmm4,	%xmm0,	%xmm0		# 4 = ch
-	 eor	v8.16b,  v8.16b,  v12.16b
-						// vmovdqa	0x20(%r10),	%xmm4		# 4 : sbbu
-	eor	v0.16b,  v0.16b,  v1.16b	// vpxor	%xmm1,	%xmm0,	%xmm0		# 0 = ch
-	 eor	v8.16b,  v8.16b,  v9.16b
-						// vmovdqa	0x30(%r10),	%xmm1		# 0 : sbbt
-
-	tbl	v4.16b,  {$sbbu}, v2.16b	// vpshufb	%xmm2,	%xmm4,	%xmm4		# 4 = sbbu
-	 tbl	v12.16b, {$sbbu}, v10.16b
-	tbl	v0.16b,  {v0.16b},v5.16b	// vpshufb	%xmm5,	%xmm0,	%xmm0		# MC ch
-	 tbl	v8.16b,  {v8.16b},v5.16b
-	tbl	v1.16b,  {$sbbt}, v3.16b	// vpshufb	%xmm3,	%xmm1,	%xmm1		# 0 = sbbt
-	 tbl	v9.16b,  {$sbbt}, v11.16b
-	eor	v0.16b,  v0.16b,  v4.16b	// vpxor	%xmm4,	%xmm0,	%xmm0		# 4 = ch
-	 eor	v8.16b,  v8.16b,  v12.16b
-						// vmovdqa	0x40(%r10),	%xmm4		# 4 : sbeu
-	eor	v0.16b,  v0.16b,  v1.16b	// vpxor	%xmm1,	%xmm0,	%xmm0		# 0 = ch
-	 eor	v8.16b,  v8.16b,  v9.16b
-						// vmovdqa	0x50(%r10),	%xmm1		# 0 : sbet
-
-	tbl	v4.16b,  {$sbeu}, v2.16b	// vpshufb	%xmm2,	%xmm4,	%xmm4		# 4 = sbeu
-	 tbl	v12.16b, {$sbeu}, v10.16b
-	tbl	v0.16b,  {v0.16b},v5.16b	// vpshufb	%xmm5,	%xmm0,	%xmm0		# MC ch
-	 tbl	v8.16b,  {v8.16b},v5.16b
-	tbl	v1.16b,  {$sbet}, v3.16b	// vpshufb	%xmm3,	%xmm1,	%xmm1		# 0 = sbet
-	 tbl	v9.16b,  {$sbet}, v11.16b
-	eor	v0.16b,  v0.16b,  v4.16b	// vpxor	%xmm4,	%xmm0,	%xmm0		# 4 = ch
-	 eor	v8.16b,  v8.16b,  v12.16b
-	ext	v5.16b,  v5.16b,  v5.16b, #12	// vpalignr \$12,	%xmm5,	%xmm5,	%xmm5
-	eor	v0.16b,  v0.16b,  v1.16b	// vpxor	%xmm1,	%xmm0,	%xmm0		# 0 = ch
-	 eor	v8.16b,  v8.16b,  v9.16b
-	sub	w8, w8, #1			// sub		\$1,%rax			# nr--
-
-.Ldec_2x_entry:
-	// top of round
-	and	v1.16b,  v0.16b,  v17.16b	// vpand	%xmm9,	%xmm0,	%xmm1	# 0 = k
-	ushr	v0.16b,  v0.16b,  #4		// vpsrlb	\$4,	%xmm0,	%xmm0	# 1 = i
-	 and	v9.16b,  v8.16b,  v17.16b
-	 ushr	v8.16b,  v8.16b,  #4
-	tbl	v2.16b,  {$invhi},v1.16b	// vpshufb	%xmm1,	%xmm11,	%xmm2	# 2 = a/k
-	 tbl	v10.16b, {$invhi},v9.16b
-	eor	v1.16b,	 v1.16b,  v0.16b	// vpxor	%xmm0,	%xmm1,	%xmm1	# 0 = j
-	 eor	v9.16b,	 v9.16b,  v8.16b
-	tbl	v3.16b,  {$invlo},v0.16b	// vpshufb	%xmm0, 	%xmm10,	%xmm3	# 3 = 1/i
-	 tbl	v11.16b, {$invlo},v8.16b
-	tbl	v4.16b,  {$invlo},v1.16b	// vpshufb	%xmm1,	%xmm10,	%xmm4	# 4 = 1/j
-	 tbl	v12.16b, {$invlo},v9.16b
-	eor	v3.16b,  v3.16b,  v2.16b	// vpxor	%xmm2,	%xmm3,	%xmm3	# 3 = iak = 1/i + a/k
-	 eor	v11.16b, v11.16b, v10.16b
-	eor	v4.16b,  v4.16b,  v2.16b	// vpxor	%xmm2, 	%xmm4,	%xmm4	# 4 = jak = 1/j + a/k
-	 eor	v12.16b, v12.16b, v10.16b
-	tbl	v2.16b,  {$invlo},v3.16b	// vpshufb	%xmm3,	%xmm10,	%xmm2	# 2 = 1/iak
-	 tbl	v10.16b, {$invlo},v11.16b
-	tbl	v3.16b,  {$invlo},v4.16b	// vpshufb	%xmm4,  %xmm10,	%xmm3	# 3 = 1/jak
-	 tbl	v11.16b, {$invlo},v12.16b
-	eor	v2.16b,  v2.16b,  v1.16b	// vpxor	%xmm1,	%xmm2,	%xmm2	# 2 = io
-	 eor	v10.16b, v10.16b, v9.16b
-	eor	v3.16b,  v3.16b,  v0.16b	// vpxor	%xmm0,  %xmm3,	%xmm3	# 3 = jo
-	 eor	v11.16b, v11.16b, v8.16b
-	ld1	{v16.2d}, [x9],#16		// vmovdqu	(%r9),	%xmm0
-	cbnz	w8, .Ldec_2x_loop
-
-	// middle of last round
-						// vmovdqa	0x60(%r10),	%xmm4	# 3 : sbou
-	tbl	v4.16b,  {$sbou}, v2.16b	// vpshufb	%xmm2,	%xmm4,	%xmm4	# 4 = sbou
-	 tbl	v12.16b, {$sbou}, v10.16b
-						// vmovdqa	0x70(%r10),	%xmm1	# 0 : sbot
-	tbl	v1.16b,  {$sbot}, v3.16b	// vpshufb	%xmm3,	%xmm1,	%xmm1	# 0 = sb1t
-	 tbl	v9.16b,  {$sbot}, v11.16b
-	ld1	{v2.2d}, [x11]			// vmovdqa	-0x160(%r11),	%xmm2	# .Lk_sr-.Lk_dsbd=-0x160
-	eor	v4.16b,  v4.16b,  v16.16b	// vpxor	%xmm0,	%xmm4,	%xmm4	# 4 = sb1u + k
-	 eor	v12.16b, v12.16b, v16.16b
-	eor	v0.16b,  v1.16b,  v4.16b	// vpxor	%xmm4,	%xmm1,	%xmm0	# 0 = A
-	 eor	v8.16b,  v9.16b,  v12.16b
-	tbl	v0.16b,  {v0.16b},v2.16b	// vpshufb	%xmm2,	%xmm0,	%xmm0
-	 tbl	v1.16b,  {v8.16b},v2.16b
-	ret
-.size	_vpaes_decrypt_2x,.-_vpaes_decrypt_2x
->>>>>>> a0b49d63
 ___
 } 
@@ -1003,12 +727,8 @@
 .globl	GFp_vpaes_set_encrypt_key
 .type	GFp_vpaes_set_encrypt_key,%function
 .align	4
-<<<<<<< HEAD
 GFp_vpaes_set_encrypt_key:
-=======
-vpaes_set_encrypt_key:
 	AARCH64_SIGN_LINK_REGISTER
->>>>>>> a0b49d63
 	stp	x29,x30,[sp,#-16]!
 	add	x29,sp,#0
 	stp	d8,d9,[sp,#-16]!	// ABI spec says so
@@ -1026,224 +746,11 @@
 	ldp	x29,x30,[sp],#16
 	AARCH64_VALIDATE_LINK_REGISTER
 	ret
-<<<<<<< HEAD
 .size	GFp_vpaes_set_encrypt_key,.-GFp_vpaes_set_encrypt_key
 ___
 }
 {
 my ($inp,$out,$len,$key,$ivec) = map("x$_",(0..4));
-=======
-.size	vpaes_set_encrypt_key,.-vpaes_set_encrypt_key
-
-.globl	vpaes_set_decrypt_key
-.type	vpaes_set_decrypt_key,%function
-.align	4
-vpaes_set_decrypt_key:
-	AARCH64_SIGN_LINK_REGISTER
-	stp	x29,x30,[sp,#-16]!
-	add	x29,sp,#0
-	stp	d8,d9,[sp,#-16]!	// ABI spec says so
-
-	lsr	w9, $bits, #5		// shr	\$5,%eax
-	add	w9, w9, #5		// \$5,%eax
-	str	w9, [$out,#240]		// mov	%eax,240(%rdx)	# AES_KEY->rounds = nbits/32+5;
-	lsl	w9, w9, #4		// shl	\$4,%eax
-	add	$out, $out, #16		// lea	16(%rdx,%rax),%rdx
-	add	$out, $out, x9
-
-	mov	$dir, #1		// mov	\$1,%ecx
-	lsr	w8, $bits, #1		// shr	\$1,%r8d
-	and	x8, x8, #32		// and	\$32,%r8d
-	eor	x8, x8, #32		// xor	\$32,%r8d	# nbits==192?0:32
-	bl	_vpaes_schedule_core
-
-	ldp	d8,d9,[sp],#16
-	ldp	x29,x30,[sp],#16
-	AARCH64_VALIDATE_LINK_REGISTER
-	ret
-.size	vpaes_set_decrypt_key,.-vpaes_set_decrypt_key
-___
-}
-{
-my ($inp,$out,$len,$key,$ivec,$dir) = map("x$_",(0..5));
-
-$code.=<<___;
-.globl	vpaes_cbc_encrypt
-.type	vpaes_cbc_encrypt,%function
-.align	4
-vpaes_cbc_encrypt:
-	AARCH64_SIGN_LINK_REGISTER
-	cbz	$len, .Lcbc_abort
-	cmp	w5, #0			// check direction
-	b.eq	vpaes_cbc_decrypt
-
-	stp	x29,x30,[sp,#-16]!
-	add	x29,sp,#0
-
-	mov	x17, $len		// reassign
-	mov	x2,  $key		// reassign
-
-	ld1	{v0.16b}, [$ivec]	// load ivec
-	bl	_vpaes_encrypt_preheat
-	b	.Lcbc_enc_loop
-
-.align	4
-.Lcbc_enc_loop:
-	ld1	{v7.16b}, [$inp],#16	// load input
-	eor	v7.16b, v7.16b, v0.16b	// xor with ivec
-	bl	_vpaes_encrypt_core
-	st1	{v0.16b}, [$out],#16	// save output
-	subs	x17, x17, #16
-	b.hi	.Lcbc_enc_loop
-
-	st1	{v0.16b}, [$ivec]	// write ivec
-
-	ldp	x29,x30,[sp],#16
-	AARCH64_VALIDATE_LINK_REGISTER
-.Lcbc_abort:
-	ret
-.size	vpaes_cbc_encrypt,.-vpaes_cbc_encrypt
-
-.type	vpaes_cbc_decrypt,%function
-.align	4
-vpaes_cbc_decrypt:
-	// Not adding AARCH64_SIGN_LINK_REGISTER here because vpaes_cbc_decrypt is jumped to
-	// only from vpaes_cbc_encrypt which has already signed the return address.
-	stp	x29,x30,[sp,#-16]!
-	add	x29,sp,#0
-	stp	d8,d9,[sp,#-16]!	// ABI spec says so
-	stp	d10,d11,[sp,#-16]!
-	stp	d12,d13,[sp,#-16]!
-	stp	d14,d15,[sp,#-16]!
-
-	mov	x17, $len		// reassign
-	mov	x2,  $key		// reassign
-	ld1	{v6.16b}, [$ivec]	// load ivec
-	bl	_vpaes_decrypt_preheat
-	tst	x17, #16
-	b.eq	.Lcbc_dec_loop2x
-
-	ld1	{v7.16b}, [$inp], #16	// load input
-	bl	_vpaes_decrypt_core
-	eor	v0.16b, v0.16b, v6.16b	// xor with ivec
-	orr	v6.16b, v7.16b, v7.16b	// next ivec value
-	st1	{v0.16b}, [$out], #16
-	subs	x17, x17, #16
-	b.ls	.Lcbc_dec_done
-
-.align	4
-.Lcbc_dec_loop2x:
-	ld1	{v14.16b,v15.16b}, [$inp], #32
-	bl	_vpaes_decrypt_2x
-	eor	v0.16b, v0.16b, v6.16b	// xor with ivec
-	eor	v1.16b, v1.16b, v14.16b
-	orr	v6.16b, v15.16b, v15.16b
-	st1	{v0.16b,v1.16b}, [$out], #32
-	subs	x17, x17, #32
-	b.hi	.Lcbc_dec_loop2x
-
-.Lcbc_dec_done:
-	st1	{v6.16b}, [$ivec]
-
-	ldp	d14,d15,[sp],#16
-	ldp	d12,d13,[sp],#16
-	ldp	d10,d11,[sp],#16
-	ldp	d8,d9,[sp],#16
-	ldp	x29,x30,[sp],#16
-	AARCH64_VALIDATE_LINK_REGISTER
-	ret
-.size	vpaes_cbc_decrypt,.-vpaes_cbc_decrypt
-___
-# We omit vpaes_ecb_* in BoringSSL. They are unused.
-if (0) {
-$code.=<<___;
-.globl	vpaes_ecb_encrypt
-.type	vpaes_ecb_encrypt,%function
-.align	4
-vpaes_ecb_encrypt:
-	AARCH64_SIGN_LINK_REGISTER
-	stp	x29,x30,[sp,#-16]!
-	add	x29,sp,#0
-	stp	d8,d9,[sp,#-16]!	// ABI spec says so
-	stp	d10,d11,[sp,#-16]!
-	stp	d12,d13,[sp,#-16]!
-	stp	d14,d15,[sp,#-16]!
-
-	mov	x17, $len
-	mov	x2,  $key
-	bl	_vpaes_encrypt_preheat
-	tst	x17, #16
-	b.eq	.Lecb_enc_loop
-
-	ld1	{v7.16b}, [$inp],#16
-	bl	_vpaes_encrypt_core
-	st1	{v0.16b}, [$out],#16
-	subs	x17, x17, #16
-	b.ls	.Lecb_enc_done
-
-.align	4
-.Lecb_enc_loop:
-	ld1	{v14.16b,v15.16b}, [$inp], #32
-	bl	_vpaes_encrypt_2x
-	st1	{v0.16b,v1.16b}, [$out], #32
-	subs	x17, x17, #32
-	b.hi	.Lecb_enc_loop
-
-.Lecb_enc_done:
-	ldp	d14,d15,[sp],#16
-	ldp	d12,d13,[sp],#16
-	ldp	d10,d11,[sp],#16
-	ldp	d8,d9,[sp],#16
-	ldp	x29,x30,[sp],#16
-	AARCH64_VALIDATE_LINK_REGISTER
-	ret
-.size	vpaes_ecb_encrypt,.-vpaes_ecb_encrypt
-
-.globl	vpaes_ecb_decrypt
-.type	vpaes_ecb_decrypt,%function
-.align	4
-vpaes_ecb_decrypt:
-	AARCH64_SIGN_LINK_REGISTER
-	stp	x29,x30,[sp,#-16]!
-	add	x29,sp,#0
-	stp	d8,d9,[sp,#-16]!	// ABI spec says so
-	stp	d10,d11,[sp,#-16]!
-	stp	d12,d13,[sp,#-16]!
-	stp	d14,d15,[sp,#-16]!
-
-	mov	x17, $len
-	mov	x2,  $key
-	bl	_vpaes_decrypt_preheat
-	tst	x17, #16
-	b.eq	.Lecb_dec_loop
-
-	ld1	{v7.16b}, [$inp],#16
-	bl	_vpaes_encrypt_core
-	st1	{v0.16b}, [$out],#16
-	subs	x17, x17, #16
-	b.ls	.Lecb_dec_done
-
-.align	4
-.Lecb_dec_loop:
-	ld1	{v14.16b,v15.16b}, [$inp], #32
-	bl	_vpaes_decrypt_2x
-	st1	{v0.16b,v1.16b}, [$out], #32
-	subs	x17, x17, #32
-	b.hi	.Lecb_dec_loop
-
-.Lecb_dec_done:
-	ldp	d14,d15,[sp],#16
-	ldp	d12,d13,[sp],#16
-	ldp	d10,d11,[sp],#16
-	ldp	d8,d9,[sp],#16
-	ldp	x29,x30,[sp],#16
-	AARCH64_VALIDATE_LINK_REGISTER
-	ret
-.size	vpaes_ecb_decrypt,.-vpaes_ecb_decrypt
-___
-}
-
->>>>>>> a0b49d63
 my ($ctr, $ctr_tmp) = ("w6", "w7");
 
 # void GFp_vpaes_ctr32_encrypt_blocks(const uint8_t *in, uint8_t *out, size_t len,
@@ -1252,12 +759,8 @@
 .globl	GFp_vpaes_ctr32_encrypt_blocks
 .type	GFp_vpaes_ctr32_encrypt_blocks,%function
 .align	4
-<<<<<<< HEAD
 GFp_vpaes_ctr32_encrypt_blocks:
-=======
-vpaes_ctr32_encrypt_blocks:
 	AARCH64_SIGN_LINK_REGISTER
->>>>>>> a0b49d63
 	stp	x29,x30,[sp,#-16]!
 	add	x29,sp,#0
 	stp	d8,d9,[sp,#-16]!	// ABI spec says so
