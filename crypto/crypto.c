/* Copyright (c) 2014, Google Inc.
 *
 * Permission to use, copy, modify, and/or distribute this software for any
 * purpose with or without fee is hereby granted, provided that the above
 * copyright notice and this permission notice appear in all copies.
 *
 * THE SOFTWARE IS PROVIDED "AS IS" AND THE AUTHOR DISCLAIMS ALL WARRANTIES
 * WITH REGARD TO THIS SOFTWARE INCLUDING ALL IMPLIED WARRANTIES OF
 * MERCHANTABILITY AND FITNESS. IN NO EVENT SHALL THE AUTHOR BE LIABLE FOR ANY
 * SPECIAL, DIRECT, INDIRECT, OR CONSEQUENTIAL DAMAGES OR ANY DAMAGES
 * WHATSOEVER RESULTING FROM LOSS OF USE, DATA OR PROFITS, WHETHER IN AN ACTION
 * OF CONTRACT, NEGLIGENCE OR OTHER TORTIOUS ACTION, ARISING OUT OF OR IN
 * CONNECTION WITH THE USE OR PERFORMANCE OF THIS SOFTWARE. */

#if defined(__linux__)
#define _GNU_SOURCE
#endif

#include <GFp/cpu.h>

#if defined(__linux__)
#include <sys/syscall.h>
#endif

#if defined(OPENSSL_WINDOWS)

#if defined(_MSC_VER)
#pragma warning(push, 3)
#endif

#include <windows.h>

#if defined(_MSC_VER)
#pragma warning(pop)
#endif

#endif

#include "internal.h"

// Our assembly does not use the GOT to reference symbols, which means
// references to visible symbols will often require a TEXTREL. This is
// undesirable, so all assembly-referenced symbols should be hidden. CPU
// capabilities are the only such symbols defined in C. Explicitly hide them,
// rather than rely on being built with -fvisibility=hidden.
#if defined(OPENSSL_WINDOWS)
#define HIDDEN
#else
#define HIDDEN __attribute__((visibility("hidden")))
#endif

#if defined(OPENSSL_X86) || defined(OPENSSL_X86_64)
// This value must be explicitly initialised to zero in order to work around a
// bug in libtool or the linker on OS X.
//
// If not initialised then it becomes a "common symbol". When put into an
// archive, linking on OS X will fail to resolve common symbols. By
// initialising it to zero, it becomes a "data symbol", which isn't so
// affected.
HIDDEN uint32_t GFp_ia32cap_P[4] = {0};
#elif defined(OPENSSL_ARM) || defined(OPENSSL_AARCH64)

#include <GFp/arm_arch.h>

#if defined(OPENSSL_STATIC_ARMCAP)

<<<<<<< HEAD
HIDDEN uint32_t GFp_armcap_P =
#if defined(OPENSSL_STATIC_ARMCAP_NEON) || defined(__ARM_NEON__)
=======
HIDDEN uint32_t OPENSSL_armcap_P =
#if defined(OPENSSL_STATIC_ARMCAP_NEON) || \
    (defined(__ARM_NEON__) || defined(__ARM_NEON))
>>>>>>> 2745ef90
    ARMV7_NEON |
#endif
#if defined(OPENSSL_STATIC_ARMCAP_AES) || defined(__ARM_FEATURE_CRYPTO)
    ARMV8_AES |
#endif
#if defined(OPENSSL_STATIC_ARMCAP_SHA1) || defined(__ARM_FEATURE_CRYPTO)
    ARMV8_SHA1 |
#endif
#if defined(OPENSSL_STATIC_ARMCAP_SHA256) || defined(__ARM_FEATURE_CRYPTO)
    ARMV8_SHA256 |
#endif
#if defined(OPENSSL_STATIC_ARMCAP_PMULL) || defined(__ARM_FEATURE_CRYPTO)
    ARMV8_PMULL |
#endif
    0;

#else
HIDDEN uint32_t GFp_armcap_P = 0;
#endif

#endif

#if defined(__linux__)

// The getrandom syscall was added in Linux 3.17. For some important platforms,
// we also support building against older kernels' headers. For other
// platforms, the newer kernel's headers are required. */
#if !defined(SYS_getrandom)
#if defined(OPENSSL_AARCH64)
#define SYS_getrandom 278
#elif defined(OPENSSL_ARM)
#define SYS_getrandom 384
#elif defined(OPENSSL_X86)
#define SYS_getrandom 355
#elif defined(OPENSSL_X86_64)
#define SYS_getrandom 318
#else
#error "Error: Kernel headers are too old; SYS_getrandom not defined."
#endif
#endif

const long GFp_SYS_GETRANDOM = SYS_getrandom;
#endif

// These allow tests in other languages to verify that their understanding of
// the C types matches the C compiler's understanding.

#define DEFINE_METRICS(ty) \
  OPENSSL_EXPORT uint16_t GFp_##ty##_align = alignof(ty); \
  OPENSSL_EXPORT uint16_t GFp_##ty##_size = sizeof(ty);

DEFINE_METRICS(int8_t)
DEFINE_METRICS(uint8_t)

DEFINE_METRICS(int16_t)
DEFINE_METRICS(uint16_t)

DEFINE_METRICS(int32_t)
DEFINE_METRICS(uint32_t)

DEFINE_METRICS(int64_t)
DEFINE_METRICS(uint64_t)

DEFINE_METRICS(int)
DEFINE_METRICS(long)

typedef unsigned int uint;
DEFINE_METRICS(uint)

DEFINE_METRICS(size_t)

#if defined(OPENSSL_WINDOWS)
DEFINE_METRICS(ULONG)
DEFINE_METRICS(BOOLEAN)
#endif<|MERGE_RESOLUTION|>--- conflicted
+++ resolved
@@ -64,14 +64,9 @@
 
 #if defined(OPENSSL_STATIC_ARMCAP)
 
-<<<<<<< HEAD
 HIDDEN uint32_t GFp_armcap_P =
-#if defined(OPENSSL_STATIC_ARMCAP_NEON) || defined(__ARM_NEON__)
-=======
-HIDDEN uint32_t OPENSSL_armcap_P =
 #if defined(OPENSSL_STATIC_ARMCAP_NEON) || \
     (defined(__ARM_NEON__) || defined(__ARM_NEON))
->>>>>>> 2745ef90
     ARMV7_NEON |
 #endif
 #if defined(OPENSSL_STATIC_ARMCAP_AES) || defined(__ARM_FEATURE_CRYPTO)
