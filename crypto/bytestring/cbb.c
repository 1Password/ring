/* Copyright (c) 2014, Google Inc.
 *
 * Permission to use, copy, modify, and/or distribute this software for any
 * purpose with or without fee is hereby granted, provided that the above
 * copyright notice and this permission notice appear in all copies.
 *
 * THE SOFTWARE IS PROVIDED "AS IS" AND THE AUTHOR DISCLAIMS ALL WARRANTIES
 * WITH REGARD TO THIS SOFTWARE INCLUDING ALL IMPLIED WARRANTIES OF
 * MERCHANTABILITY AND FITNESS. IN NO EVENT SHALL THE AUTHOR BE LIABLE FOR ANY
 * SPECIAL, DIRECT, INDIRECT, OR CONSEQUENTIAL DAMAGES OR ANY DAMAGES
 * WHATSOEVER RESULTING FROM LOSS OF USE, DATA OR PROFITS, WHETHER IN AN ACTION
 * OF CONTRACT, NEGLIGENCE OR OTHER TORTIOUS ACTION, ARISING OUT OF OR IN
 * CONNECTION WITH THE USE OR PERFORMANCE OF THIS SOFTWARE. */

#include <openssl/bytestring.h>

#include <assert.h>
#include <string.h>

#include <openssl/mem.h>


void CBB_zero(CBB *cbb) {
  memset(cbb, 0, sizeof(CBB));
}

static int cbb_init(CBB *cbb, uint8_t *buf, size_t cap) {
  /* This assumes that |cbb| has already been zeroed. */
  struct cbb_buffer_st *base;

  base = OPENSSL_malloc(sizeof(struct cbb_buffer_st));
  if (base == NULL) {
    return 0;
  }

  base->buf = buf;
  base->len = 0;
  base->cap = cap;
  base->can_resize = 1;

  cbb->base = base;
  cbb->is_top_level = 1;
  return 1;
}

int CBB_init(CBB *cbb, size_t initial_capacity) {
  CBB_zero(cbb);

  uint8_t *buf = OPENSSL_malloc(initial_capacity);
  if (initial_capacity > 0 && buf == NULL) {
    return 0;
  }

  if (!cbb_init(cbb, buf, initial_capacity)) {
    OPENSSL_free(buf);
    return 0;
  }

  return 1;
}

int CBB_init_fixed(CBB *cbb, uint8_t *buf, size_t len) {
  CBB_zero(cbb);

  if (!cbb_init(cbb, buf, len)) {
    return 0;
  }

  cbb->base->can_resize = 0;
  return 1;
}

void CBB_cleanup(CBB *cbb) {
  if (cbb->base) {
    /* Only top-level |CBB|s are cleaned up. Child |CBB|s are non-owning. They
     * are implicitly discarded when the parent is flushed or cleaned up. */
    assert(cbb->is_top_level);

    if (cbb->base->can_resize) {
      OPENSSL_free(cbb->base->buf);
    }
    OPENSSL_free(cbb->base);
  }
  cbb->base = NULL;
}

static int cbb_buffer_add(struct cbb_buffer_st *base, uint8_t **out,
                          size_t len) {
  size_t newlen;

  if (base == NULL) {
    return 0;
  }

  newlen = base->len + len;
  if (newlen < base->len) {
    /* Overflow */
    return 0;
  }

  if (newlen > base->cap) {
    size_t newcap = base->cap * 2;
    uint8_t *newbuf;

    if (!base->can_resize) {
      return 0;
    }

    if (newcap < base->cap || newcap < newlen) {
      newcap = newlen;
    }
    newbuf = OPENSSL_realloc(base->buf, newcap);
    if (newbuf == NULL) {
      return 0;
    }

    base->buf = newbuf;
    base->cap = newcap;
  }

  if (out) {
    *out = base->buf + base->len;
  }
  base->len = newlen;
  return 1;
}

static int cbb_buffer_add_u(struct cbb_buffer_st *base, uint32_t v,
                            size_t len_len) {
  uint8_t *buf;
  size_t i;

  if (len_len == 0) {
    return 1;
  }
  if (!cbb_buffer_add(base, &buf, len_len)) {
    return 0;
  }

  for (i = len_len - 1; i < len_len; i--) {
    buf[i] = v;
    v >>= 8;
  }
  return 1;
}

int CBB_finish(CBB *cbb, uint8_t **out_data, size_t *out_len) {
  if (!cbb->is_top_level) {
    return 0;
  }

  if (!CBB_flush(cbb)) {
    return 0;
  }

  if (cbb->base->can_resize && (out_data == NULL || out_len == NULL)) {
    /* |out_data| and |out_len| can only be NULL if the CBB is fixed. */
    return 0;
  }

  if (out_data != NULL) {
    *out_data = cbb->base->buf;
  }
  if (out_len != NULL) {
    *out_len = cbb->base->len;
  }
  cbb->base->buf = NULL;
  CBB_cleanup(cbb);
  return 1;
}

/* CBB_flush recurses and then writes out any pending length prefix. The
 * current length of the underlying base is taken to be the length of the
 * length-prefixed data. */
int CBB_flush(CBB *cbb) {
  size_t child_start, i, len;

  if (cbb->base == NULL) {
    return 0;
  }

  if (cbb->child == NULL || cbb->child->pending_len_len == 0) {
    return 1;
  }

  child_start = cbb->child->offset + cbb->child->pending_len_len;

  if (!CBB_flush(cbb->child) ||
      child_start < cbb->child->offset ||
      cbb->base->len < child_start) {
    return 0;
  }

  len = cbb->base->len - child_start;

  if (cbb->child->pending_is_asn1) {
    /* For ASN.1 we assume that we'll only need a single byte for the length.
     * If that turned out to be incorrect, we have to move the contents along
     * in order to make space. */
    size_t len_len;
    uint8_t initial_length_byte;

    assert (cbb->child->pending_len_len == 1);

    if (len > 0xfffffffe) {
      /* Too large. */
      return 0;
    } else if (len > 0xffffff) {
      len_len = 5;
      initial_length_byte = 0x80 | 4;
    } else if (len > 0xffff) {
      len_len = 4;
      initial_length_byte = 0x80 | 3;
    } else if (len > 0xff) {
      len_len = 3;
      initial_length_byte = 0x80 | 2;
    } else if (len > 0x7f) {
      len_len = 2;
      initial_length_byte = 0x80 | 1;
    } else {
      len_len = 1;
      initial_length_byte = len;
      len = 0;
    }

    if (len_len != 1) {
      /* We need to move the contents along in order to make space. */
      size_t extra_bytes = len_len - 1;
      if (!cbb_buffer_add(cbb->base, NULL, extra_bytes)) {
        return 0;
      }
      memmove(cbb->base->buf + child_start + extra_bytes,
              cbb->base->buf + child_start, len);
    }
    cbb->base->buf[cbb->child->offset++] = initial_length_byte;
    cbb->child->pending_len_len = len_len - 1;
  }

  for (i = cbb->child->pending_len_len - 1; i < cbb->child->pending_len_len;
       i--) {
    cbb->base->buf[cbb->child->offset + i] = len;
    len >>= 8;
  }
  if (len != 0) {
    return 0;
  }

  cbb->child->base = NULL;
  cbb->child = NULL;

  return 1;
}

size_t CBB_len(const CBB *cbb) {
  assert(cbb->child == NULL);
  assert(cbb->offset + cbb->pending_len_len <= cbb->base->len);

  return cbb->base->len - cbb->offset - cbb->pending_len_len;
}

static int cbb_add_length_prefixed(CBB *cbb, CBB *out_contents,
                                   size_t len_len) {
  uint8_t *prefix_bytes;

  if (!CBB_flush(cbb)) {
    return 0;
  }

  size_t offset = cbb->base->len;
  if (!cbb_buffer_add(cbb->base, &prefix_bytes, len_len)) {
    return 0;
  }

  memset(prefix_bytes, 0, len_len);
  memset(out_contents, 0, sizeof(CBB));
  out_contents->base = cbb->base;
  cbb->child = out_contents;
  cbb->child->offset = offset;
  cbb->child->pending_len_len = len_len;
  cbb->child->pending_is_asn1 = 0;

  return 1;
}

int CBB_add_u8_length_prefixed(CBB *cbb, CBB *out_contents) {
  return cbb_add_length_prefixed(cbb, out_contents, 1);
}

int CBB_add_u16_length_prefixed(CBB *cbb, CBB *out_contents) {
  return cbb_add_length_prefixed(cbb, out_contents, 2);
}

int CBB_add_u24_length_prefixed(CBB *cbb, CBB *out_contents) {
  return cbb_add_length_prefixed(cbb, out_contents, 3);
}

int CBB_add_asn1(CBB *cbb, CBB *out_contents, uint8_t tag) {
  if ((tag & 0x1f) == 0x1f) {
    /* Long form identifier octets are not supported. */
    return 0;
  }

  if (!CBB_flush(cbb) ||
      !CBB_add_u8(cbb, tag)) {
    return 0;
  }

  size_t offset = cbb->base->len;
  if (!CBB_add_u8(cbb, 0)) {
    return 0;
  }

  memset(out_contents, 0, sizeof(CBB));
  out_contents->base = cbb->base;
  cbb->child = out_contents;
  cbb->child->offset = offset;
  cbb->child->pending_len_len = 1;
  cbb->child->pending_is_asn1 = 1;

  return 1;
}

int CBB_add_bytes(CBB *cbb, const uint8_t *data, size_t len) {
  uint8_t *dest;

  if (!CBB_flush(cbb) ||
      !cbb_buffer_add(cbb->base, &dest, len)) {
    return 0;
  }
  memcpy(dest, data, len);
  return 1;
}

int CBB_add_space(CBB *cbb, uint8_t **out_data, size_t len) {
  if (!CBB_flush(cbb) ||
      !cbb_buffer_add(cbb->base, out_data, len)) {
    return 0;
  }
  return 1;
}

int CBB_add_u8(CBB *cbb, uint8_t value) {
  if (!CBB_flush(cbb)) {
    return 0;
  }

  return cbb_buffer_add_u(cbb->base, value, 1);
}

int CBB_add_u16(CBB *cbb, uint16_t value) {
  if (!CBB_flush(cbb)) {
    return 0;
  }

  return cbb_buffer_add_u(cbb->base, value, 2);
}

int CBB_add_u24(CBB *cbb, uint32_t value) {
  if (!CBB_flush(cbb)) {
    return 0;
  }

  return cbb_buffer_add_u(cbb->base, value, 3);
}

<<<<<<< HEAD
=======
void CBB_discard_child(CBB *cbb) {
  if (cbb->child == NULL) {
    return;
  }

  cbb->base->len = cbb->child->offset;

  cbb->child->base = NULL;
  cbb->child = NULL;
}

>>>>>>> a01deee9
int CBB_add_asn1_uint64(CBB *cbb, uint64_t value) {
  CBB child;
  size_t i;
  int started = 0;

  if (!CBB_add_asn1(cbb, &child, CBS_ASN1_INTEGER)) {
    return 0;
  }

  for (i = 0; i < 8; i++) {
    uint8_t byte = (value >> 8*(7-i)) & 0xff;
    if (!started) {
      if (byte == 0) {
        /* Don't encode leading zeros. */
        continue;
      }
      /* If the high bit is set, add a padding byte to make it
       * unsigned. */
      if ((byte & 0x80) && !CBB_add_u8(&child, 0)) {
        return 0;
      }
      started = 1;
    }
    if (!CBB_add_u8(&child, byte)) {
      return 0;
    }
  }

  /* 0 is encoded as a single 0, not the empty string. */
  if (!started && !CBB_add_u8(&child, 0)) {
    return 0;
  }

  return CBB_flush(cbb);
}<|MERGE_RESOLUTION|>--- conflicted
+++ resolved
@@ -363,20 +363,6 @@
   return cbb_buffer_add_u(cbb->base, value, 3);
 }
 
-<<<<<<< HEAD
-=======
-void CBB_discard_child(CBB *cbb) {
-  if (cbb->child == NULL) {
-    return;
-  }
-
-  cbb->base->len = cbb->child->offset;
-
-  cbb->child->base = NULL;
-  cbb->child = NULL;
-}
-
->>>>>>> a01deee9
 int CBB_add_asn1_uint64(CBB *cbb, uint64_t value) {
   CBB child;
   size_t i;
