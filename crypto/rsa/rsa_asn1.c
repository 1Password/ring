/* Written by Dr Stephen N Henson (steve@openssl.org) for the OpenSSL
 * project 2000.
 */
/* ====================================================================
 * Copyright (c) 2000-2005 The OpenSSL Project.  All rights reserved.
 *
 * Redistribution and use in source and binary forms, with or without
 * modification, are permitted provided that the following conditions
 * are met:
 *
 * 1. Redistributions of source code must retain the above copyright
 *    notice, this list of conditions and the following disclaimer.
 *
 * 2. Redistributions in binary form must reproduce the above copyright
 *    notice, this list of conditions and the following disclaimer in
 *    the documentation and/or other materials provided with the
 *    distribution.
 *
 * 3. All advertising materials mentioning features or use of this
 *    software must display the following acknowledgment:
 *    "This product includes software developed by the OpenSSL Project
 *    for use in the OpenSSL Toolkit. (http://www.OpenSSL.org/)"
 *
 * 4. The names "OpenSSL Toolkit" and "OpenSSL Project" must not be used to
 *    endorse or promote products derived from this software without
 *    prior written permission. For written permission, please contact
 *    licensing@OpenSSL.org.
 *
 * 5. Products derived from this software may not be called "OpenSSL"
 *    nor may "OpenSSL" appear in their names without prior written
 *    permission of the OpenSSL Project.
 *
 * 6. Redistributions of any form whatsoever must retain the following
 *    acknowledgment:
 *    "This product includes software developed by the OpenSSL Project
 *    for use in the OpenSSL Toolkit (http://www.OpenSSL.org/)"
 *
 * THIS SOFTWARE IS PROVIDED BY THE OpenSSL PROJECT ``AS IS'' AND ANY
 * EXPRESSED OR IMPLIED WARRANTIES, INCLUDING, BUT NOT LIMITED TO, THE
 * IMPLIED WARRANTIES OF MERCHANTABILITY AND FITNESS FOR A PARTICULAR
 * PURPOSE ARE DISCLAIMED.  IN NO EVENT SHALL THE OpenSSL PROJECT OR
 * ITS CONTRIBUTORS BE LIABLE FOR ANY DIRECT, INDIRECT, INCIDENTAL,
 * SPECIAL, EXEMPLARY, OR CONSEQUENTIAL DAMAGES (INCLUDING, BUT
 * NOT LIMITED TO, PROCUREMENT OF SUBSTITUTE GOODS OR SERVICES;
 * LOSS OF USE, DATA, OR PROFITS; OR BUSINESS INTERRUPTION)
 * HOWEVER CAUSED AND ON ANY THEORY OF LIABILITY, WHETHER IN CONTRACT,
 * STRICT LIABILITY, OR TORT (INCLUDING NEGLIGENCE OR OTHERWISE)
 * ARISING IN ANY WAY OUT OF THE USE OF THIS SOFTWARE, EVEN IF ADVISED
 * OF THE POSSIBILITY OF SUCH DAMAGE.
 * ====================================================================
 *
 * This product includes cryptographic software written by Eric Young
 * (eay@cryptsoft.com).  This product includes software written by Tim
 * Hudson (tjh@cryptsoft.com). */

#include <openssl/rsa.h>

#include <assert.h>
#include <limits.h>
#include <string.h>

#include <openssl/bn.h>
#include <openssl/bytestring.h>
#include <openssl/err.h>
#include <openssl/mem.h>

#include "internal.h"


static int parse_integer(CBS *cbs, BIGNUM **out) {
  assert(*out == NULL);
  *out = BN_new();
  if (*out == NULL) {
    return 0;
  }
  return BN_cbs2unsigned(cbs, *out);
}

static int marshal_integer(CBB *cbb, BIGNUM *bn) {
  if (bn == NULL) {
    /* An RSA object may be missing some components. */
    OPENSSL_PUT_ERROR(RSA, RSA_R_VALUE_MISSING);
    return 0;
  }
  return BN_bn2cbb(cbb, bn);
}

RSA *RSA_parse_public_key(CBS *cbs) {
  RSA *ret = RSA_new();
  if (ret == NULL) {
    return NULL;
  }
  CBS child;
  if (!CBS_get_asn1(cbs, &child, CBS_ASN1_SEQUENCE) ||
      !parse_integer(&child, &ret->n) ||
      !parse_integer(&child, &ret->e) ||
      CBS_len(&child) != 0) {
    OPENSSL_PUT_ERROR(RSA, RSA_R_BAD_ENCODING);
    RSA_free(ret);
    return NULL;
  }
  return ret;
}

RSA *RSA_public_key_from_bytes(const uint8_t *in, size_t in_len) {
  CBS cbs;
  CBS_init(&cbs, in, in_len);
  RSA *ret = RSA_parse_public_key(&cbs);
  if (ret == NULL || CBS_len(&cbs) != 0) {
    OPENSSL_PUT_ERROR(RSA, RSA_R_BAD_ENCODING);
    RSA_free(ret);
    return NULL;
  }
  return ret;
}

int RSA_marshal_public_key(CBB *cbb, const RSA *rsa) {
  CBB child;
  if (!CBB_add_asn1(cbb, &child, CBS_ASN1_SEQUENCE) ||
      !marshal_integer(&child, rsa->n) ||
      !marshal_integer(&child, rsa->e) ||
      !CBB_flush(cbb)) {
    OPENSSL_PUT_ERROR(RSA, RSA_R_ENCODE_ERROR);
    return 0;
  }
  return 1;
}

int RSA_public_key_to_bytes(uint8_t **out_bytes, size_t *out_len,
                            const RSA *rsa) {
  CBB cbb;
  CBB_zero(&cbb);
  if (!CBB_init(&cbb, 0) ||
      !RSA_marshal_public_key(&cbb, rsa) ||
      !CBB_finish(&cbb, out_bytes, out_len)) {
    OPENSSL_PUT_ERROR(RSA, RSA_R_ENCODE_ERROR);
    CBB_cleanup(&cbb);
    return 0;
  }
  return 1;
}

/* kVersionTwoPrime is the supported value of the version
 * field of an RSAPrivateKey structure (RFC 3447). */
static const uint64_t kVersionTwoPrime = 0;

RSA *RSA_parse_private_key(CBS *cbs) {
  BN_CTX *ctx = NULL;
  RSA *ret = RSA_new();
  if (ret == NULL) {
    return NULL;
  }

  CBS child;
  uint64_t version;
  if (!CBS_get_asn1(cbs, &child, CBS_ASN1_SEQUENCE) ||
<<<<<<< HEAD
      !CBS_get_asn1_uint64(&child, &version) ||
      version != kVersionTwoPrime ||
      !parse_integer(&child, &ret->n) ||
=======
      !CBS_get_asn1_uint64(&child, &version)) {
    OPENSSL_PUT_ERROR(RSA, RSA_R_BAD_ENCODING);
    goto err;
  }

  if (version != kVersionTwoPrime && version != kVersionMulti) {
    OPENSSL_PUT_ERROR(RSA, RSA_R_BAD_VERSION);
    goto err;
  }

  if (!parse_integer(&child, &ret->n) ||
>>>>>>> ccf25177
      !parse_integer(&child, &ret->e) ||
      !parse_integer(&child, &ret->d) ||
      !parse_integer(&child, &ret->p) ||
      !parse_integer(&child, &ret->q) ||
      !parse_integer(&child, &ret->dmp1) ||
      !parse_integer(&child, &ret->dmq1) ||
      !parse_integer(&child, &ret->iqmp)) {
    goto err;
  }

  if (CBS_len(&child) != 0) {
    OPENSSL_PUT_ERROR(RSA, RSA_R_BAD_ENCODING);
    goto err;
  }

  BN_CTX_free(ctx);
  return ret;

err:
  BN_CTX_free(ctx);
  RSA_free(ret);
  return NULL;
}

RSA *RSA_private_key_from_bytes(const uint8_t *in, size_t in_len) {
  CBS cbs;
  CBS_init(&cbs, in, in_len);
  RSA *ret = RSA_parse_private_key(&cbs);
  if (ret == NULL || CBS_len(&cbs) != 0) {
    OPENSSL_PUT_ERROR(RSA, RSA_R_BAD_ENCODING);
    RSA_free(ret);
    return NULL;
  }
  return ret;
}

int RSA_marshal_private_key(CBB *cbb, const RSA *rsa) {
  CBB child;
  if (!CBB_add_asn1(cbb, &child, CBS_ASN1_SEQUENCE) ||
      !CBB_add_asn1_uint64(&child, kVersionTwoPrime) ||
      !marshal_integer(&child, rsa->n) ||
      !marshal_integer(&child, rsa->e) ||
      !marshal_integer(&child, rsa->d) ||
      !marshal_integer(&child, rsa->p) ||
      !marshal_integer(&child, rsa->q) ||
      !marshal_integer(&child, rsa->dmp1) ||
      !marshal_integer(&child, rsa->dmq1) ||
      !marshal_integer(&child, rsa->iqmp)) {
    OPENSSL_PUT_ERROR(RSA, RSA_R_ENCODE_ERROR);
    return 0;
  }

  if (!CBB_flush(cbb)) {
    OPENSSL_PUT_ERROR(RSA, RSA_R_ENCODE_ERROR);
    return 0;
  }
  return 1;
}

int RSA_private_key_to_bytes(uint8_t **out_bytes, size_t *out_len,
                             const RSA *rsa) {
  CBB cbb;
  CBB_zero(&cbb);
  if (!CBB_init(&cbb, 0) ||
      !RSA_marshal_private_key(&cbb, rsa) ||
      !CBB_finish(&cbb, out_bytes, out_len)) {
    OPENSSL_PUT_ERROR(RSA, RSA_R_ENCODE_ERROR);
    CBB_cleanup(&cbb);
    return 0;
  }
  return 1;
}

RSA *RSAPublicKey_dup(const RSA *rsa) {
  uint8_t *der;
  size_t der_len;
  if (!RSA_public_key_to_bytes(&der, &der_len, rsa)) {
    return NULL;
  }
  RSA *ret = RSA_public_key_from_bytes(der, der_len);
  OPENSSL_free(der);
  return ret;
}

RSA *RSAPrivateKey_dup(const RSA *rsa) {
  uint8_t *der;
  size_t der_len;
  if (!RSA_private_key_to_bytes(&der, &der_len, rsa)) {
    return NULL;
  }
  RSA *ret = RSA_private_key_from_bytes(der, der_len);
  OPENSSL_free(der);
  return ret;
}<|MERGE_RESOLUTION|>--- conflicted
+++ resolved
@@ -154,23 +154,17 @@
   CBS child;
   uint64_t version;
   if (!CBS_get_asn1(cbs, &child, CBS_ASN1_SEQUENCE) ||
-<<<<<<< HEAD
-      !CBS_get_asn1_uint64(&child, &version) ||
-      version != kVersionTwoPrime ||
-      !parse_integer(&child, &ret->n) ||
-=======
       !CBS_get_asn1_uint64(&child, &version)) {
     OPENSSL_PUT_ERROR(RSA, RSA_R_BAD_ENCODING);
     goto err;
   }
 
-  if (version != kVersionTwoPrime && version != kVersionMulti) {
+  if (version != kVersionTwoPrime) {
     OPENSSL_PUT_ERROR(RSA, RSA_R_BAD_VERSION);
     goto err;
   }
 
   if (!parse_integer(&child, &ret->n) ||
->>>>>>> ccf25177
       !parse_integer(&child, &ret->e) ||
       !parse_integer(&child, &ret->d) ||
       !parse_integer(&child, &ret->p) ||
